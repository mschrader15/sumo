--- conflicted
+++ resolved
@@ -67,11 +67,7 @@
     class Stage {
     public:
         /// constructor
-<<<<<<< HEAD
-        Stage(const MSEdge& destination, MSStoppingPlace* toStop, StageType type);
-=======
         Stage(const MSEdge& destination, MSStoppingPlace* toStop, const SUMOReal arrivalPos, StageType type);
->>>>>>> 8337544f
 
         /// destructor
         virtual ~Stage();
@@ -84,13 +80,10 @@
             return myDestinationStop;
         }
 
-<<<<<<< HEAD
-=======
         SUMOReal getArrivalPos() const {
             return myArrivalPos;
         }
 
->>>>>>> 8337544f
         /// Returns the current edge
         virtual const MSEdge* getEdge() const = 0;
         virtual const MSEdge* getFromEdge() const = 0;
@@ -178,12 +171,9 @@
         /// the stop to reach by getting transported (if any)
         MSStoppingPlace* const myDestinationStop;
 
-<<<<<<< HEAD
-=======
         /// the position at which we want to arrive
         SUMOReal myArrivalPos;
 
->>>>>>> 8337544f
         /// the time at which this stage started
         SUMOTime myDeparted;
 
