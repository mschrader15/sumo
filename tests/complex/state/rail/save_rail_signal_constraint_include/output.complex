--- conflicted
+++ resolved
@@ -1,4 +1,4 @@
-<<<<<<< HEAD
+
 Loading net-file from 'net.net.xml' ... done (1ms).
 Loading additional-files from 'input_additional.add.xml' ... done (6ms).
 Loading additional-files from 'input_additional2.add.xml' ... done (5ms).
@@ -14,23 +14,7 @@
 Loading done.
 Simulation version v1_20_0+0703-550959f676a started with time: 60.00.
 Simulation ended at time: 269.00
-=======
-Loading net-file from 'net.net.xml' ... done (0ms).
-Loading additional-files from 'input_additional.add.xml' ... done (9ms).
-Loading additional-files from 'input_additional2.add.xml' ... done (27ms).
-Loading done.
-Simulation version v1_21_0+0063-40d747df57b started with time: 0.00.
-Simulation ended at time: 269.00.
-Reason: All vehicles have left the simulation.
-DijkstraRouter answered 8 queries and explored 1.88 edges on average.
-DijkstraRouter spent 0.00s answering queries (0.00ms on average).
-Loading net-file from 'net.net.xml' ... done (0ms).
-Loading additional-files from 'input_additional.add.xml' ... done (12ms).
-Loading state from 'state.xml' ... done (11ms).
-Loading done.
-Simulation version v1_21_0+0063-40d747df57b started with time: 60.00.
-Simulation ended at time: 269.00.
->>>>>>> 699e3c28
+
 Reason: All vehicles have left the simulation.
 DijkstraRouter answered 2 queries and explored 2.00 edges on average.
 DijkstraRouter spent 0.00s answering queries (0.00ms on average).