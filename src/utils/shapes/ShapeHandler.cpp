/****************************************************************************/
// Eclipse SUMO, Simulation of Urban MObility; see https://eclipse.org/sumo
// Copyright (C) 2001-2018 German Aerospace Center (DLR) and others.
// This program and the accompanying materials
// are made available under the terms of the Eclipse Public License v2.0
// which accompanies this distribution, and is available at
// http://www.eclipse.org/legal/epl-v20.html
// SPDX-License-Identifier: EPL-2.0
/****************************************************************************/
/// @file    ShapeHandler.cpp
/// @author  Jakob Erdmann
/// @date    Feb 2015
/// @version $Id$
///
// The XML-Handler for network loading
/****************************************************************************/
// ===========================================================================
// included modules
// ===========================================================================
#include <config.h>

#include <string>
#include <utils/xml/SUMOXMLDefinitions.h>
#include <utils/xml/SUMOSAXHandler.h>
#include <utils/xml/XMLSubSys.h>
#include <utils/common/MsgHandler.h>
#include <utils/common/StringUtils.h>
#include <utils/common/StringTokenizer.h>
#include <utils/common/RGBColor.h>
#include <utils/geom/GeomConvHelper.h>
#include <utils/iodevices/OutputDevice.h>
#include <utils/common/UtilExceptions.h>
#include <utils/geom/GeoConvHelper.h>
#include <utils/gui/globjects/GUIGlObjectTypes.h>
#include "Shape.h"
#include "ShapeContainer.h"
#include "ShapeHandler.h"


// ===========================================================================
// method definitions
// ===========================================================================
ShapeHandler::ShapeHandler(const std::string& file, ShapeContainer& sc, const GeoConvHelper* geoConvHelper) :
    SUMOSAXHandler(file), myShapeContainer(sc),
    myPrefix(""), myDefaultColor(RGBColor::RED), myDefaultLayer(), myDefaultFill(false),
<<<<<<< HEAD
    myLastParameterised(nullptr) {
}
=======
    myLastParameterised(0),
    myGeoConvHelper(geoConvHelper)
{ }
>>>>>>> 33f1cfe7


ShapeHandler::~ShapeHandler() {}


void
ShapeHandler::myStartElement(int element, const SUMOSAXAttributes& attrs) {
    try {
        switch (element) {
            case SUMO_TAG_POLY:
                myDefaultLayer = Shape::DEFAULT_LAYER;
                addPoly(attrs, false, false);
                break;
            case SUMO_TAG_POI:
                myDefaultLayer = Shape::DEFAULT_LAYER_POI;
                addPOI(attrs, false, false);
                break;
            case SUMO_TAG_PARAM:
                if (myLastParameterised != nullptr) {
                    bool ok = true;
                    const std::string key = attrs.get<std::string>(SUMO_ATTR_KEY, nullptr, ok);
                    // continue if key awas sucesfully loaded
                    if (ok) {
                        // circumventing empty string value
                        const std::string val = attrs.hasAttribute(SUMO_ATTR_VALUE) ? attrs.getString(SUMO_ATTR_VALUE) : "";
                        // show warnings if values are invalid
                        if (key.empty()) {
                            WRITE_WARNING("Error parsing key from shape generic parameter. Key cannot be empty");
                        } else if (!SUMOXMLDefinitions::isValidGenericParameterKey(key)) {
                            WRITE_WARNING("Error parsing key from shape generic parameter. Key contains invalid characters");
                        } else if (!SUMOXMLDefinitions::isValidGenericParameterValue(val)) {
                            WRITE_WARNING("Error parsing value from shape generic parameter. Value contains invalid characters");
                        } else {
                            WRITE_DEBUG("Inserting generic parameter '" + key + "|" + val + "' into shape.");
                            myLastParameterised->setParameter(key, val);
                        }
                    }
                }
            default:
                break;
        }
    } catch (InvalidArgument& e) {
        WRITE_ERROR(e.what());
    }
}


void
ShapeHandler::myEndElement(int element) {
    if (element != SUMO_TAG_PARAM) {
        myLastParameterised = nullptr;
    }
}

void
ShapeHandler::addPOI(const SUMOSAXAttributes& attrs, const bool ignorePruning, const bool useProcessing) {
    bool ok = true;
    const double INVALID_POSITION(-1000000);
    const std::string id = myPrefix + attrs.get<std::string>(SUMO_ATTR_ID, nullptr, ok);
    double x = attrs.getOpt<double>(SUMO_ATTR_X, id.c_str(), ok, INVALID_POSITION);
    const double y = attrs.getOpt<double>(SUMO_ATTR_Y, id.c_str(), ok, INVALID_POSITION);
    double lon = attrs.getOpt<double>(SUMO_ATTR_LON, id.c_str(), ok, INVALID_POSITION);
    double lat = attrs.getOpt<double>(SUMO_ATTR_LAT, id.c_str(), ok, INVALID_POSITION);
    const double lanePos = attrs.getOpt<double>(SUMO_ATTR_POSITION, id.c_str(), ok, 0);
    const double lanePosLat = attrs.getOpt<double>(SUMO_ATTR_POSITION_LAT, id.c_str(), ok, 0);
    const double layer = attrs.getOpt<double>(SUMO_ATTR_LAYER, id.c_str(), ok, myDefaultLayer);
    const std::string type = attrs.getOpt<std::string>(SUMO_ATTR_TYPE, id.c_str(), ok, "");
    const std::string laneID = attrs.getOpt<std::string>(SUMO_ATTR_LANE, id.c_str(), ok, "");
    const RGBColor color = attrs.hasAttribute(SUMO_ATTR_COLOR) ? attrs.get<RGBColor>(SUMO_ATTR_COLOR, id.c_str(), ok) : myDefaultColor;
    const double angle = attrs.getOpt<double>(SUMO_ATTR_ANGLE, id.c_str(), ok, Shape::DEFAULT_ANGLE);
    std::string imgFile = attrs.getOpt<std::string>(SUMO_ATTR_IMGFILE, id.c_str(), ok, Shape::DEFAULT_IMG_FILE);
    bool relativePath = attrs.getOpt<bool>(SUMO_ATTR_RELATIVEPATH, id.c_str(), ok, Shape::DEFAULT_RELATIVEPATH);
    if (imgFile != "" && !FileHelpers::isAbsolute(imgFile)) {
        imgFile = FileHelpers::getConfigurationRelative(getFileName(), imgFile);
    }
    const double width = attrs.getOpt<double>(SUMO_ATTR_WIDTH, id.c_str(), ok, Shape::DEFAULT_IMG_WIDTH);
    const double height = attrs.getOpt<double>(SUMO_ATTR_HEIGHT, id.c_str(), ok, Shape::DEFAULT_IMG_HEIGHT);
    if (!ok) {
        return;
    }
    const GeoConvHelper* gch = myGeoConvHelper != nullptr ? myGeoConvHelper : &GeoConvHelper::getFinal();
    if (useProcessing && gch->usingGeoProjection()) {
        if (lat == INVALID_POSITION || lon == INVALID_POSITION) {
            lon = x;
            lat = y;
            x = INVALID_POSITION;
        }
    }
    Position pos(x, y);
    bool useGeo = false;
    if (x == INVALID_POSITION || y == INVALID_POSITION) {
        // try computing x,y from lane,pos
        if (laneID != "") {
            pos = getLanePos(id, laneID, lanePos, lanePosLat);
        } else {
            // try computing x,y from lon,lat
            if (lat == INVALID_POSITION || lon == INVALID_POSITION) {
                WRITE_ERROR("Either (x, y), (lon, lat) or (lane, pos) must be specified for PoI '" + id + "'.");
                return;
            } else if (!gch->usingGeoProjection()) {
                WRITE_ERROR("(lon, lat) is specified for PoI '" + id + "' but no geo-conversion is specified for the network.");
                return;
            }
            pos.set(lon, lat);
            useGeo = true;
            bool success = true;
            if (useProcessing) {
                success = GeoConvHelper::getProcessing().x2cartesian(pos);
            } else {
                success = gch->x2cartesian_const(pos);
            }
            if (!success) {
                WRITE_ERROR("Unable to project coordinates for PoI '" + id + "'.");
                return;
            }
        }
    }
    if (!myShapeContainer.addPOI(id, type, color, pos, useGeo, laneID, lanePos, lanePosLat, layer, angle, imgFile, relativePath, width, height, ignorePruning)) {
        WRITE_ERROR("PoI '" + id + "' already exists.");
    }
    myLastParameterised = myShapeContainer.getPOIs().get(id);
    if (laneID != "" && addLanePosParams()) {
        myLastParameterised->setParameter(toString(SUMO_ATTR_LANE), laneID);
        myLastParameterised->setParameter(toString(SUMO_ATTR_POSITION), toString(lanePos));
        myLastParameterised->setParameter(toString(SUMO_ATTR_POSITION_LAT), toString(lanePosLat));
    }
}


void
ShapeHandler::addPoly(const SUMOSAXAttributes& attrs, const bool ignorePruning, const bool useProcessing) {
    bool ok = true;
    const std::string id = myPrefix + attrs.get<std::string>(SUMO_ATTR_ID, nullptr, ok);
    // get the id, report an error if not given or empty...
    if (!ok) {
        return;
    }
    const double layer = attrs.getOpt<double>(SUMO_ATTR_LAYER, id.c_str(), ok, myDefaultLayer);
    const bool fill = attrs.getOpt<bool>(SUMO_ATTR_FILL, id.c_str(), ok, myDefaultFill);
    const double lineWidth = attrs.getOpt<double>(SUMO_ATTR_LINEWIDTH, id.c_str(), ok, Shape::DEFAULT_LINEWIDTH);
    const std::string type = attrs.getOpt<std::string>(SUMO_ATTR_TYPE, id.c_str(), ok, Shape::DEFAULT_TYPE);
    const RGBColor color = attrs.hasAttribute(SUMO_ATTR_COLOR) ? attrs.get<RGBColor>(SUMO_ATTR_COLOR, id.c_str(), ok) : myDefaultColor;
    PositionVector shape = attrs.get<PositionVector>(SUMO_ATTR_SHAPE, id.c_str(), ok);
    bool geo = false;
    const GeoConvHelper* gch = myGeoConvHelper != nullptr ? myGeoConvHelper : &GeoConvHelper::getFinal();
    if (attrs.getOpt<bool>(SUMO_ATTR_GEO, id.c_str(), ok, false)) {
        geo = true;
        bool success = true;
        for (int i = 0; i < (int)shape.size(); i++) {
            if (useProcessing) {
                success &= GeoConvHelper::getProcessing().x2cartesian(shape[i]);
            } else {
                success &= gch->x2cartesian_const(shape[i]);
            }
        }
        if (!success) {
            WRITE_WARNING("Unable to project coordinates for polygon '" + id + "'.");
            return;
        }
    }
    const double angle = attrs.getOpt<double>(SUMO_ATTR_ANGLE, id.c_str(), ok, Shape::DEFAULT_ANGLE);
    std::string imgFile = attrs.getOpt<std::string>(SUMO_ATTR_IMGFILE, id.c_str(), ok, Shape::DEFAULT_IMG_FILE);
    bool relativePath = attrs.getOpt<bool>(SUMO_ATTR_RELATIVEPATH, id.c_str(), ok, Shape::DEFAULT_RELATIVEPATH);
    if (imgFile != "" && !FileHelpers::isAbsolute(imgFile)) {
        imgFile = FileHelpers::getConfigurationRelative(getFileName(), imgFile);
    }
    // check that shape's size is valid
    if (shape.size() == 0) {
        WRITE_ERROR("Polygon's shape cannot be empty.");
        return;
    }
    // check that lineWidth is positive
    if (lineWidth <= 0) {
        WRITE_ERROR("Polygon's lineWidth must be greather than 0.");
        return;
    }
    // create polygon, or show an error if polygon already exists
    if (!myShapeContainer.addPolygon(id, type, color, layer, angle, imgFile, relativePath, shape, geo, fill, lineWidth, ignorePruning)) {
        WRITE_ERROR("Polygon '" + id + "' already exists.");
    }
    myLastParameterised = myShapeContainer.getPolygons().get(id);
}



bool
ShapeHandler::loadFiles(const std::vector<std::string>& files, ShapeHandler& sh) {
    for (auto fileIt : files) {
        if (!XMLSubSys::runParser(sh, fileIt, false)) {
            WRITE_MESSAGE("Loading of shapes from " + fileIt + " failed.");
            return false;
        }
    }
    return true;
}


void
ShapeHandler::setDefaults(const std::string& prefix, const RGBColor& color, const double layer, const bool fill) {
    myPrefix = prefix;
    myDefaultColor = color;
    myDefaultLayer = layer;
    myDefaultFill = fill;
}



/****************************************************************************/<|MERGE_RESOLUTION|>--- conflicted
+++ resolved
@@ -43,14 +43,9 @@
 ShapeHandler::ShapeHandler(const std::string& file, ShapeContainer& sc, const GeoConvHelper* geoConvHelper) :
     SUMOSAXHandler(file), myShapeContainer(sc),
     myPrefix(""), myDefaultColor(RGBColor::RED), myDefaultLayer(), myDefaultFill(false),
-<<<<<<< HEAD
-    myLastParameterised(nullptr) {
-}
-=======
     myLastParameterised(0),
     myGeoConvHelper(geoConvHelper)
 { }
->>>>>>> 33f1cfe7
 
 
 ShapeHandler::~ShapeHandler() {}
@@ -131,7 +126,11 @@
     if (!ok) {
         return;
     }
-    const GeoConvHelper* gch = myGeoConvHelper != nullptr ? myGeoConvHelper : &GeoConvHelper::getFinal();
+    const GeoConvHelper* gch = (myGeoConvHelper != nullptr 
+            ? myGeoConvHelper 
+            : (useProcessing 
+                ? &GeoConvHelper::getProcessing()
+                : &GeoConvHelper::getFinal()));
     if (useProcessing && gch->usingGeoProjection()) {
         if (lat == INVALID_POSITION || lon == INVALID_POSITION) {
             lon = x;
