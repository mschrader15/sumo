/****************************************************************************/
// Eclipse SUMO, Simulation of Urban MObility; see https://eclipse.dev/sumo
// Copyright (C) 2001-2024 German Aerospace Center (DLR) and others.
// This program and the accompanying materials are made available under the
// terms of the Eclipse Public License 2.0 which is available at
// https://www.eclipse.org/legal/epl-2.0/
// This Source Code may also be made available under the following Secondary
// Licenses when the conditions for such availability set forth in the Eclipse
// Public License 2.0 are satisfied: GNU General Public License, version 2
// or later which is available at
// https://www.gnu.org/licenses/old-licenses/gpl-2.0-standalone.html
// SPDX-License-Identifier: EPL-2.0 OR GPL-2.0-or-later
/****************************************************************************/
/// @file    MSVehicle.cpp
/// @author  Christian Roessel
/// @author  Jakob Erdmann
/// @author  Bjoern Hendriks
/// @author  Daniel Krajzewicz
/// @author  Thimor Bohn
/// @author  Friedemann Wesner
/// @author  Laura Bieker
/// @author  Clemens Honomichl
/// @author  Michael Behrisch
/// @author  Axel Wegener
/// @author  Christoph Sommer
/// @author  Leonhard Luecken
/// @author  Lara Codeca
/// @author  Mirko Barthauer
/// @date    Mon, 05 Mar 2001
///
// Representation of a vehicle in the micro simulation
/****************************************************************************/
#include <config.h>

#include <iostream>
#include <cassert>
#include <cmath>
#include <cstdlib>
#include <algorithm>
#include <map>
#include <memory>
#include <utils/common/ToString.h>
#include <utils/common/FileHelpers.h>
#include <utils/router/DijkstraRouter.h>
#include <utils/common/MsgHandler.h>
#include <utils/common/RandHelper.h>
#include <utils/common/StringUtils.h>
#include <utils/common/StdDefs.h>
#include <utils/geom/GeomHelper.h>
#include <utils/iodevices/OutputDevice.h>
#include <utils/xml/SUMOSAXAttributes.h>
#include <utils/vehicle/SUMOVehicleParserHelper.h>
#include <microsim/lcmodels/MSAbstractLaneChangeModel.h>
#include <microsim/transportables/MSPerson.h>
#include <microsim/transportables/MSPModel.h>
#include <microsim/devices/MSDevice_Transportable.h>
#include <microsim/devices/MSDevice_DriverState.h>
#include <microsim/devices/MSDevice_Friction.h>
#include <microsim/devices/MSDevice_Taxi.h>
#include <microsim/devices/MSDevice_Vehroutes.h>
#include <microsim/devices/MSDevice_ElecHybrid.h>
#include <microsim/devices/MSDevice_GLOSA.h>
#include <microsim/output/MSStopOut.h>
#include <microsim/trigger/MSChargingStation.h>
#include <microsim/trigger/MSOverheadWire.h>
#include <microsim/traffic_lights/MSTrafficLightLogic.h>
#include <microsim/traffic_lights/MSRailSignalControl.h>
#include <microsim/lcmodels/MSAbstractLaneChangeModel.h>
#include <microsim/transportables/MSTransportableControl.h>
#include <microsim/devices/MSDevice_Transportable.h>
#include "MSEdgeControl.h"
#include "MSVehicleControl.h"
#include "MSInsertionControl.h"
#include "MSVehicleTransfer.h"
#include "MSGlobals.h"
#include "MSJunctionLogic.h"
#include "MSStop.h"
#include "MSStoppingPlace.h"
#include "MSParkingArea.h"
#include "MSMoveReminder.h"
#include "MSLane.h"
#include "MSJunction.h"
#include "MSEdge.h"
#include "MSVehicleType.h"
#include "MSNet.h"
#include "MSRoute.h"
#include "MSLeaderInfo.h"
#include "MSDriverState.h"
#include "MSVehicle.h"


//#define DEBUG_PLAN_MOVE
//#define DEBUG_PLAN_MOVE_LEADERINFO
//#define DEBUG_CHECKREWINDLINKLANES
//#define DEBUG_EXEC_MOVE
//#define DEBUG_FURTHER
//#define DEBUG_SETFURTHER
//#define DEBUG_TARGET_LANE
//#define DEBUG_STOPS
//#define DEBUG_BESTLANES
//#define DEBUG_IGNORE_RED
//#define DEBUG_ACTIONSTEPS
//#define DEBUG_NEXT_TURN
//#define DEBUG_TRACI
//#define DEBUG_REVERSE_BIDI
//#define DEBUG_EXTRAPOLATE_DEPARTPOS
//#define DEBUG_REMOTECONTROL
//#define DEBUG_MOVEREMINDERS
//#define DEBUG_COND (getID() == "ego")
//#define DEBUG_COND (true)
#define DEBUG_COND (isSelected())
//#define DEBUG_COND2(obj) (obj->getID() == "ego")
#define DEBUG_COND2(obj) (obj->isSelected())

//#define PARALLEL_STOPWATCH


#define STOPPING_PLACE_OFFSET 0.5

#define CRLL_LOOK_AHEAD 5

#define JUNCTION_BLOCKAGE_TIME 5 // s

// @todo Calibrate with real-world values / make configurable
#define DIST_TO_STOPLINE_EXPECT_PRIORITY 1.0

#define NUMERICAL_EPS_SPEED (0.1 * NUMERICAL_EPS * TS)

// ===========================================================================
// static value definitions
// ===========================================================================
std::vector<MSLane*> MSVehicle::myEmptyLaneVector;


// ===========================================================================
// method definitions
// ===========================================================================
/* -------------------------------------------------------------------------
 * methods of MSVehicle::State
 * ----------------------------------------------------------------------- */
MSVehicle::State::State(const State& state) {
    myPos = state.myPos;
    mySpeed = state.mySpeed;
    myPosLat = state.myPosLat;
    myBackPos = state.myBackPos;
    myPreviousSpeed = state.myPreviousSpeed;
    myLastCoveredDist = state.myLastCoveredDist;
}


MSVehicle::State&
MSVehicle::State::operator=(const State& state) {
    myPos   = state.myPos;
    mySpeed = state.mySpeed;
    myPosLat   = state.myPosLat;
    myBackPos = state.myBackPos;
    myPreviousSpeed = state.myPreviousSpeed;
    myLastCoveredDist = state.myLastCoveredDist;
    return *this;
}


bool
MSVehicle::State::operator!=(const State& state) {
    return (myPos    != state.myPos ||
            mySpeed  != state.mySpeed ||
            myPosLat != state.myPosLat ||
            myLastCoveredDist != state.myLastCoveredDist ||
            myPreviousSpeed != state.myPreviousSpeed ||
            myBackPos != state.myBackPos);
}


MSVehicle::State::State(double pos, double speed, double posLat, double backPos, double previousSpeed) :
    myPos(pos), mySpeed(speed), myPosLat(posLat), myBackPos(backPos), myPreviousSpeed(previousSpeed), myLastCoveredDist(SPEED2DIST(speed)) {}



/* -------------------------------------------------------------------------
 * methods of MSVehicle::WaitingTimeCollector
 * ----------------------------------------------------------------------- */
MSVehicle::WaitingTimeCollector::WaitingTimeCollector(SUMOTime memory) : myMemorySize(memory) {}


SUMOTime
MSVehicle::WaitingTimeCollector::cumulatedWaitingTime(SUMOTime memorySpan) const {
    assert(memorySpan <= myMemorySize);
    if (memorySpan == -1) {
        memorySpan = myMemorySize;
    }
    SUMOTime totalWaitingTime = 0;
    for (const auto& interval : myWaitingIntervals) {
        if (interval.second >= memorySpan) {
            if (interval.first >= memorySpan) {
                break;
            } else {
                totalWaitingTime += memorySpan - interval.first;
            }
        } else {
            totalWaitingTime += interval.second - interval.first;
        }
    }
    return totalWaitingTime;
}


void
MSVehicle::WaitingTimeCollector::passTime(SUMOTime dt, bool waiting) {
    auto i = myWaitingIntervals.begin();
    const auto end = myWaitingIntervals.end();
    const bool startNewInterval = i == end || (i->first != 0);
    while (i != end) {
        i->first += dt;
        if (i->first >= myMemorySize) {
            break;
        }
        i->second += dt;
        i++;
    }

    // remove intervals beyond memorySize
    auto d = std::distance(i, end);
    while (d > 0) {
        myWaitingIntervals.pop_back();
        d--;
    }

    if (!waiting) {
        return;
    } else if (!startNewInterval) {
        myWaitingIntervals.begin()->first = 0;
    } else {
        myWaitingIntervals.push_front(std::make_pair(0, dt));
    }
    return;
}


const std::string
MSVehicle::WaitingTimeCollector::getState() const {
    std::ostringstream state;
    state << myMemorySize << " " << myWaitingIntervals.size();
    for (const auto& interval : myWaitingIntervals) {
        state << " " << interval.first << " " << interval.second;
    }
    return state.str();
}


void
MSVehicle::WaitingTimeCollector::setState(const std::string& state) {
    std::istringstream is(state);
    int numIntervals;
    SUMOTime begin, end;
    is >> myMemorySize >> numIntervals;
    while (numIntervals-- > 0) {
        is >> begin >> end;
        myWaitingIntervals.emplace_back(begin, end);
    }
}


/* -------------------------------------------------------------------------
 * methods of MSVehicle::Influencer::GapControlState
 * ----------------------------------------------------------------------- */
void
MSVehicle::Influencer::GapControlVehStateListener::vehicleStateChanged(const SUMOVehicle* const vehicle, MSNet::VehicleState to, const std::string& /*info*/) {
//    std::cout << "GapControlVehStateListener::vehicleStateChanged() vehicle=" << vehicle->getID() << ", to=" << to << std::endl;
    switch (to) {
        case MSNet::VehicleState::STARTING_TELEPORT:
        case MSNet::VehicleState::ARRIVED:
        case MSNet::VehicleState::STARTING_PARKING: {
            // Vehicle left road
//         Look up reference vehicle in refVehMap and in case deactivate corresponding gap control
            const MSVehicle* msVeh = static_cast<const MSVehicle*>(vehicle);
//        std::cout << "GapControlVehStateListener::vehicleStateChanged() vehicle=" << vehicle->getID() << " left the road." << std::endl;
            if (GapControlState::refVehMap.find(msVeh) != end(GapControlState::refVehMap)) {
//            std::cout << "GapControlVehStateListener::deactivating ref vehicle=" << vehicle->getID() << std::endl;
                GapControlState::refVehMap[msVeh]->deactivate();
            }
        }
        break;
        default:
        {};
            // do nothing, vehicle still on road
    }
}

std::map<const MSVehicle*, MSVehicle::Influencer::GapControlState*>
MSVehicle::Influencer::GapControlState::refVehMap;

MSVehicle::Influencer::GapControlVehStateListener
MSVehicle::Influencer::GapControlState::vehStateListener;

MSVehicle::Influencer::GapControlState::GapControlState() :
    tauOriginal(-1), tauCurrent(-1), tauTarget(-1), addGapCurrent(-1), addGapTarget(-1),
    remainingDuration(-1), changeRate(-1), maxDecel(-1), referenceVeh(nullptr), active(false), gapAttained(false), prevLeader(nullptr),
    lastUpdate(-1), timeHeadwayIncrement(0.0), spaceHeadwayIncrement(0.0) {}


MSVehicle::Influencer::GapControlState::~GapControlState() {
    deactivate();
}

void
MSVehicle::Influencer::GapControlState::init() {
//    std::cout << "GapControlState::init()" << std::endl;
    if (MSNet::hasInstance()) {
        MSNet::VehicleStateListener* vsl = dynamic_cast<MSNet::VehicleStateListener*>(&vehStateListener);
        MSNet::getInstance()->addVehicleStateListener(vsl);
    } else {
        WRITE_ERROR("MSVehicle::Influencer::GapControlState::init(): No MSNet instance found!")
    }
}

void
MSVehicle::Influencer::GapControlState::cleanup() {
    MSNet::VehicleStateListener* vsl = dynamic_cast<MSNet::VehicleStateListener*>(&vehStateListener);
    MSNet::getInstance()->removeVehicleStateListener(vsl);
}

void
MSVehicle::Influencer::GapControlState::activate(double tauOrig, double tauNew, double additionalGap, double dur, double rate, double decel, const MSVehicle* refVeh) {
    if (MSGlobals::gUseMesoSim) {
        WRITE_ERROR(TL("No gap control available for meso."))
    } else {
        // always deactivate control before activating (triggers clean-up of refVehMap)
//        std::cout << "activate gap control with refVeh=" << (refVeh==nullptr? "NULL" : refVeh->getID()) << std::endl;
        tauOriginal = tauOrig;
        tauCurrent = tauOrig;
        tauTarget = tauNew;
        addGapCurrent = 0.0;
        addGapTarget = additionalGap;
        remainingDuration = dur;
        changeRate = rate;
        maxDecel = decel;
        referenceVeh = refVeh;
        active = true;
        gapAttained = false;
        prevLeader = nullptr;
        lastUpdate = SIMSTEP - DELTA_T;
        timeHeadwayIncrement = changeRate * TS * (tauTarget - tauOriginal);
        spaceHeadwayIncrement = changeRate * TS * addGapTarget;

        if (referenceVeh != nullptr) {
            // Add refVeh to refVehMap
            GapControlState::refVehMap[referenceVeh] = this;
        }
    }
}

void
MSVehicle::Influencer::GapControlState::deactivate() {
    active = false;
    if (referenceVeh != nullptr) {
        // Remove corresponding refVehMapEntry if appropriate
        GapControlState::refVehMap.erase(referenceVeh);
        referenceVeh = nullptr;
    }
}


/* -------------------------------------------------------------------------
 * methods of MSVehicle::Influencer
 * ----------------------------------------------------------------------- */
MSVehicle::Influencer::Influencer() :
    myGapControlState(nullptr),
    myOriginalSpeed(-1),
    myLatDist(0),
    mySpeedAdaptationStarted(true),
    myConsiderSafeVelocity(true),
    myConsiderMaxAcceleration(true),
    myConsiderMaxDeceleration(true),
    myRespectJunctionPriority(true),
    myEmergencyBrakeRedLight(true),
    myRespectJunctionLeaderPriority(true),
    myLastRemoteAccess(-TIME2STEPS(20)),
    myStrategicLC(LC_NOCONFLICT),
    myCooperativeLC(LC_NOCONFLICT),
    mySpeedGainLC(LC_NOCONFLICT),
    myRightDriveLC(LC_NOCONFLICT),
    mySublaneLC(LC_NOCONFLICT),
    myTraciLaneChangePriority(LCP_URGENT),
    myTraCISignals(-1)
{}


MSVehicle::Influencer::~Influencer() {}

void
MSVehicle::Influencer::init() {
    GapControlState::init();
}

void
MSVehicle::Influencer::cleanup() {
    GapControlState::cleanup();
}

void
MSVehicle::Influencer::setSpeedTimeLine(const std::vector<std::pair<SUMOTime, double> >& speedTimeLine) {
    mySpeedAdaptationStarted = true;
    mySpeedTimeLine = speedTimeLine;
}

void
MSVehicle::Influencer::activateGapController(double originalTau, double newTimeHeadway, double newSpaceHeadway, double duration, double changeRate, double maxDecel, MSVehicle* refVeh) {
    if (myGapControlState == nullptr) {
        myGapControlState = std::make_shared<GapControlState>();
    }
    myGapControlState->activate(originalTau, newTimeHeadway, newSpaceHeadway, duration, changeRate, maxDecel, refVeh);
}

void
MSVehicle::Influencer::deactivateGapController() {
    if (myGapControlState != nullptr && myGapControlState->active) {
        myGapControlState->deactivate();
    }
}

void
MSVehicle::Influencer::setLaneTimeLine(const std::vector<std::pair<SUMOTime, int> >& laneTimeLine) {
    myLaneTimeLine = laneTimeLine;
}


void
MSVehicle::Influencer::adaptLaneTimeLine(int indexShift) {
    for (auto& item : myLaneTimeLine) {
        item.second += indexShift;
    }
}


void
MSVehicle::Influencer::setSublaneChange(double latDist) {
    myLatDist = latDist;
}

int
MSVehicle::Influencer::getSpeedMode() const {
    return (1 * myConsiderSafeVelocity +
            2 * myConsiderMaxAcceleration +
            4 * myConsiderMaxDeceleration +
            8 * myRespectJunctionPriority +
            16 * myEmergencyBrakeRedLight +
            32 * !myRespectJunctionLeaderPriority // inverted!
           );
}


int
MSVehicle::Influencer::getLaneChangeMode() const {
    return (1 * myStrategicLC +
            4 * myCooperativeLC +
            16 * mySpeedGainLC +
            64 * myRightDriveLC +
            256 * myTraciLaneChangePriority +
            1024 * mySublaneLC);
}

SUMOTime
MSVehicle::Influencer::getLaneTimeLineDuration() {
    SUMOTime duration = -1;
    for (std::vector<std::pair<SUMOTime, int>>::iterator i = myLaneTimeLine.begin(); i != myLaneTimeLine.end(); ++i) {
        if (duration < 0) {
            duration = i->first;
        } else {
            duration -=  i->first;
        }
    }
    return -duration;
}

SUMOTime
MSVehicle::Influencer::getLaneTimeLineEnd() {
    if (!myLaneTimeLine.empty()) {
        return myLaneTimeLine.back().first;
    } else {
        return -1;
    }
}


double
MSVehicle::Influencer::influenceSpeed(SUMOTime currentTime, double speed, double vSafe, double vMin, double vMax) {
    // remove leading commands which are no longer valid
    while (mySpeedTimeLine.size() == 1 || (mySpeedTimeLine.size() > 1 && currentTime > mySpeedTimeLine[1].first)) {
        mySpeedTimeLine.erase(mySpeedTimeLine.begin());
    }

    if (!(mySpeedTimeLine.size() < 2 || currentTime < mySpeedTimeLine[0].first)) {
        // Speed advice is active -> compute new speed according to speedTimeLine
        if (!mySpeedAdaptationStarted) {
            mySpeedTimeLine[0].second = speed;
            mySpeedAdaptationStarted = true;
        }
        currentTime += DELTA_T;
        const double td = STEPS2TIME(currentTime - mySpeedTimeLine[0].first) / STEPS2TIME(mySpeedTimeLine[1].first + DELTA_T - mySpeedTimeLine[0].first);
        speed = mySpeedTimeLine[0].second - (mySpeedTimeLine[0].second - mySpeedTimeLine[1].second) * td;
        if (myConsiderSafeVelocity) {
            speed = MIN2(speed, vSafe);
        }
        if (myConsiderMaxAcceleration) {
            speed = MIN2(speed, vMax);
        }
        if (myConsiderMaxDeceleration) {
            speed = MAX2(speed, vMin);
        }
    }
    return speed;
}

double
MSVehicle::Influencer::gapControlSpeed(SUMOTime currentTime, const SUMOVehicle* veh, double speed, double vSafe, double vMin, double vMax) {
#ifdef DEBUG_TRACI
    if DEBUG_COND2(veh) {
        std::cout << currentTime << " Influencer::gapControlSpeed(): speed=" << speed
                  << ", vSafe=" << vSafe
                  << ", vMin=" << vMin
                  << ", vMax=" << vMax
                  << std::endl;
    }
#endif
    double gapControlSpeed = speed;
    if (myGapControlState != nullptr && myGapControlState->active) {
        // Determine leader and the speed that would be chosen by the gap controller
        const double currentSpeed = veh->getSpeed();
        const MSVehicle* msVeh = dynamic_cast<const MSVehicle*>(veh);
        assert(msVeh != nullptr);
        const double desiredTargetTimeSpacing = myGapControlState->tauTarget * currentSpeed;
        std::pair<const MSVehicle*, double> leaderInfo;
        if (myGapControlState->referenceVeh == nullptr) {
            // No reference vehicle specified -> use current leader as reference
            const double brakeGap = msVeh->getBrakeGap(true);
            leaderInfo = msVeh->getLeader(MAX2(desiredTargetTimeSpacing, myGapControlState->addGapCurrent)  + MAX2(brakeGap, 20.0));
#ifdef DEBUG_TRACI
            if DEBUG_COND2(veh) {
                std::cout <<  "  ---   no refVeh; myGapControlState->addGapCurrent: " << myGapControlState->addGapCurrent << ", brakeGap: " << brakeGap << " in simstep: " << SIMSTEP << std::endl;
            }
#endif
        } else {
            // Control gap wrt reference vehicle
            const MSVehicle* leader = myGapControlState->referenceVeh;
            double dist = msVeh->getDistanceToPosition(leader->getPositionOnLane(), leader->getLane()) - leader->getLength();
            if (dist > 100000) {
                // Reference vehicle was not found downstream the ego's route
                // Maybe, it is behind the ego vehicle
                dist = - leader->getDistanceToPosition(msVeh->getPositionOnLane(), msVeh->getLane()) - leader->getLength();
#ifdef DEBUG_TRACI
                if DEBUG_COND2(veh) {
                    if (dist < -100000) {
                        // also the ego vehicle is not ahead of the reference vehicle -> no CF-relation
                        std::cout <<  " Ego and reference vehicle are not in CF relation..." << std::endl;
                    } else {
                        std::cout <<  " Reference vehicle is behind ego..." << std::endl;
                    }
                }
#endif
            }
            leaderInfo = std::make_pair(leader, dist - msVeh->getVehicleType().getMinGap());
        }
        const double fakeDist = MAX2(0.0, leaderInfo.second - myGapControlState->addGapCurrent);
#ifdef DEBUG_TRACI
        if DEBUG_COND2(veh) {
            const double desiredCurrentSpacing = myGapControlState->tauCurrent * currentSpeed;
            std::cout <<  " Gap control active:"
                      << " currentSpeed=" << currentSpeed
                      << ", desiredTargetTimeSpacing=" << desiredTargetTimeSpacing
                      << ", desiredCurrentSpacing=" << desiredCurrentSpacing
                      << ", leader=" << (leaderInfo.first == nullptr ? "NULL" : leaderInfo.first->getID())
                      << ", dist=" << leaderInfo.second
                      << ", fakeDist=" << fakeDist
                      << ",\n tauOriginal=" << myGapControlState->tauOriginal
                      << ", tauTarget=" << myGapControlState->tauTarget
                      << ", tauCurrent=" << myGapControlState->tauCurrent
                      << std::endl;
        }
#endif
        if (leaderInfo.first != nullptr) {
            if (myGapControlState->prevLeader != nullptr && myGapControlState->prevLeader != leaderInfo.first) {
                // TODO: The leader changed. What to do?
            }
            // Remember leader
            myGapControlState->prevLeader = leaderInfo.first;

            // Calculate desired following speed assuming the alternative headway time
            MSCFModel* cfm = (MSCFModel*) & (msVeh->getVehicleType().getCarFollowModel());
            const double origTau = cfm->getHeadwayTime();
            cfm->setHeadwayTime(myGapControlState->tauCurrent);
            gapControlSpeed = MIN2(gapControlSpeed,
                                   cfm->followSpeed(msVeh, currentSpeed, fakeDist, leaderInfo.first->getSpeed(), leaderInfo.first->getCurrentApparentDecel(), leaderInfo.first));
            cfm->setHeadwayTime(origTau);
#ifdef DEBUG_TRACI
            if DEBUG_COND2(veh) {
                std::cout << " -> gapControlSpeed=" << gapControlSpeed;
                if (myGapControlState->maxDecel > 0) {
                    std::cout << ", with maxDecel bound: " << MAX2(gapControlSpeed, currentSpeed - TS * myGapControlState->maxDecel);
                }
                std::cout << std::endl;
            }
#endif
            if (myGapControlState->maxDecel > 0) {
                gapControlSpeed = MAX2(gapControlSpeed, currentSpeed - TS * myGapControlState->maxDecel);
            }
        }

        // Update gap controller
        // Check (1) if the gap control has established the desired gap,
        // and (2) if it has maintained active for the given duration afterwards
        if (myGapControlState->lastUpdate < currentTime) {
#ifdef DEBUG_TRACI
            if DEBUG_COND2(veh) {
                std::cout << " Updating GapControlState." << std::endl;
            }
#endif
            if (myGapControlState->tauCurrent == myGapControlState->tauTarget && myGapControlState->addGapCurrent == myGapControlState->addGapTarget) {
                if (!myGapControlState->gapAttained) {
                    // Check if the desired gap was established (add the POSITION_EPS to avoid infinite asymptotic behavior without having established the gap)
                    myGapControlState->gapAttained = leaderInfo.first == nullptr ||  leaderInfo.second > MAX2(desiredTargetTimeSpacing, myGapControlState->addGapTarget) - POSITION_EPS;
#ifdef DEBUG_TRACI
                    if DEBUG_COND2(veh) {
                        if (myGapControlState->gapAttained) {
                            std::cout << "   Target gap was established." << std::endl;
                        }
                    }
#endif
                } else {
                    // Count down remaining time if desired gap was established
                    myGapControlState->remainingDuration -= TS;
#ifdef DEBUG_TRACI
                    if DEBUG_COND2(veh) {
                        std::cout << "   Gap control remaining duration: " << myGapControlState->remainingDuration << std::endl;
                    }
#endif
                    if (myGapControlState->remainingDuration <= 0) {
#ifdef DEBUG_TRACI
                        if DEBUG_COND2(veh) {
                            std::cout << "   Gap control duration expired, deactivating control." << std::endl;
                        }
#endif
                        // switch off gap control
                        myGapControlState->deactivate();
                    }
                }
            } else {
                // Adjust current headway values
                myGapControlState->tauCurrent = MIN2(myGapControlState->tauCurrent + myGapControlState->timeHeadwayIncrement, myGapControlState->tauTarget);
                myGapControlState->addGapCurrent = MIN2(myGapControlState->addGapCurrent + myGapControlState->spaceHeadwayIncrement, myGapControlState->addGapTarget);
            }
        }
        if (myConsiderSafeVelocity) {
            gapControlSpeed = MIN2(gapControlSpeed, vSafe);
        }
        if (myConsiderMaxAcceleration) {
            gapControlSpeed = MIN2(gapControlSpeed, vMax);
        }
        if (myConsiderMaxDeceleration) {
            gapControlSpeed = MAX2(gapControlSpeed, vMin);
        }
        return MIN2(speed, gapControlSpeed);
    } else {
        return speed;
    }
}

double
MSVehicle::Influencer::getOriginalSpeed() const {
    return myOriginalSpeed;
}

void
MSVehicle::Influencer::setOriginalSpeed(double speed) {
    myOriginalSpeed = speed;
}


int
MSVehicle::Influencer::influenceChangeDecision(const SUMOTime currentTime, const MSEdge& currentEdge, const int currentLaneIndex, int state) {
    // remove leading commands which are no longer valid
    while (myLaneTimeLine.size() == 1 || (myLaneTimeLine.size() > 1 && currentTime > myLaneTimeLine[1].first)) {
        myLaneTimeLine.erase(myLaneTimeLine.begin());
    }
    ChangeRequest changeRequest = REQUEST_NONE;
    // do nothing if the time line does not apply for the current time
    if (myLaneTimeLine.size() >= 2 && currentTime >= myLaneTimeLine[0].first) {
        const int destinationLaneIndex = myLaneTimeLine[1].second;
        if (destinationLaneIndex < (int)currentEdge.getLanes().size()) {
            if (currentLaneIndex > destinationLaneIndex) {
                changeRequest = REQUEST_RIGHT;
            } else if (currentLaneIndex < destinationLaneIndex) {
                changeRequest = REQUEST_LEFT;
            } else {
                changeRequest = REQUEST_HOLD;
            }
        } else if (currentEdge.getLanes().back()->getOpposite() != nullptr) { // change to opposite direction driving
            changeRequest = REQUEST_LEFT;
            state = state | LCA_TRACI;
        }
    }
    // check whether the current reason shall be canceled / overridden
    if ((state & LCA_WANTS_LANECHANGE_OR_STAY) != 0) {
        // flags for the current reason
        LaneChangeMode mode = LC_NEVER;
        if ((state & LCA_TRACI) != 0 && myLatDist != 0) {
            // security checks
            if ((myTraciLaneChangePriority == LCP_ALWAYS)
                    || (myTraciLaneChangePriority == LCP_NOOVERLAP && (state & LCA_OVERLAPPING) == 0)) {
                state &= ~(LCA_BLOCKED | LCA_OVERLAPPING);
            }
            // continue sublane change manoeuvre
            return state;
        } else if ((state & LCA_STRATEGIC) != 0) {
            mode = myStrategicLC;
        } else if ((state & LCA_COOPERATIVE) != 0) {
            mode = myCooperativeLC;
        } else if ((state & LCA_SPEEDGAIN) != 0) {
            mode = mySpeedGainLC;
        } else if ((state & LCA_KEEPRIGHT) != 0) {
            mode = myRightDriveLC;
        } else if ((state & LCA_SUBLANE) != 0) {
            mode = mySublaneLC;
        } else if ((state & LCA_TRACI) != 0) {
            mode = LC_NEVER;
        } else {
            WRITE_WARNINGF(TL("Lane change model did not provide a reason for changing (state=%, time=%\n"), toString(state), time2string(currentTime));
        }
        if (mode == LC_NEVER) {
            // cancel all lcModel requests
            state &= ~LCA_WANTS_LANECHANGE_OR_STAY;
            state &= ~LCA_URGENT;
        } else if (mode == LC_NOCONFLICT && changeRequest != REQUEST_NONE) {
            if (
                ((state & LCA_LEFT) != 0 && changeRequest != REQUEST_LEFT) ||
                ((state & LCA_RIGHT) != 0 && changeRequest != REQUEST_RIGHT) ||
                ((state & LCA_STAY) != 0 && changeRequest != REQUEST_HOLD)) {
                // cancel conflicting lcModel request
                state &= ~LCA_WANTS_LANECHANGE_OR_STAY;
                state &= ~LCA_URGENT;
            }
        } else if (mode == LC_ALWAYS) {
            // ignore any TraCI requests
            return state;
        }
    }
    // apply traci requests
    if (changeRequest == REQUEST_NONE) {
        return state;
    } else {
        state |= LCA_TRACI;
        // security checks
        if ((myTraciLaneChangePriority == LCP_ALWAYS)
                || (myTraciLaneChangePriority == LCP_NOOVERLAP && (state & LCA_OVERLAPPING) == 0)) {
            state &= ~(LCA_BLOCKED | LCA_OVERLAPPING);
        }
        if (changeRequest != REQUEST_HOLD && myTraciLaneChangePriority != LCP_OPPORTUNISTIC) {
            state |= LCA_URGENT;
        }
        switch (changeRequest) {
            case REQUEST_HOLD:
                return state | LCA_STAY;
            case REQUEST_LEFT:
                return state | LCA_LEFT;
            case REQUEST_RIGHT:
                return state | LCA_RIGHT;
            default:
                throw ProcessError(TL("should not happen"));
        }
    }
}


double
MSVehicle::Influencer::changeRequestRemainingSeconds(const SUMOTime currentTime) const {
    assert(myLaneTimeLine.size() >= 2);
    assert(currentTime >= myLaneTimeLine[0].first);
    return STEPS2TIME(myLaneTimeLine[1].first - currentTime);
}


void
MSVehicle::Influencer::setSpeedMode(int speedMode) {
    myConsiderSafeVelocity = ((speedMode & 1) != 0);
    myConsiderMaxAcceleration = ((speedMode & 2) != 0);
    myConsiderMaxDeceleration = ((speedMode & 4) != 0);
    myRespectJunctionPriority = ((speedMode & 8) != 0);
    myEmergencyBrakeRedLight = ((speedMode & 16) != 0);
    myRespectJunctionLeaderPriority = ((speedMode & 32) == 0); // inverted!
}


void
MSVehicle::Influencer::setLaneChangeMode(int value) {
    myStrategicLC = (LaneChangeMode)(value & (1 + 2));
    myCooperativeLC = (LaneChangeMode)((value & (4 + 8)) >> 2);
    mySpeedGainLC = (LaneChangeMode)((value & (16 + 32)) >> 4);
    myRightDriveLC = (LaneChangeMode)((value & (64 + 128)) >> 6);
    myTraciLaneChangePriority = (TraciLaneChangePriority)((value & (256 + 512)) >> 8);
    mySublaneLC = (LaneChangeMode)((value & (1024 + 2048)) >> 10);
}


void
MSVehicle::Influencer::setRemoteControlled(Position xyPos, MSLane* l, double pos, double posLat, double angle, int edgeOffset, const ConstMSEdgeVector& route, SUMOTime t) {
    myRemoteXYPos = xyPos;
    myRemoteLane = l;
    myRemotePos = pos;
    myRemotePosLat = posLat;
    myRemoteAngle = angle;
    myRemoteEdgeOffset = edgeOffset;
    myRemoteRoute = route;
    myLastRemoteAccess = t;
}


bool
MSVehicle::Influencer::isRemoteControlled() const {
    return myLastRemoteAccess == MSNet::getInstance()->getCurrentTimeStep();
}


bool
MSVehicle::Influencer::isRemoteAffected(SUMOTime t) const {
    return myLastRemoteAccess >= t - TIME2STEPS(10);
}


void
MSVehicle::Influencer::updateRemoteControlRoute(MSVehicle* v) {
    if (myRemoteRoute.size() != 0 && myRemoteRoute != v->getRoute().getEdges()) {
        // only replace route at this time if the vehicle is moving with the flow
        const bool isForward = v->getLane() != 0 && &v->getLane()->getEdge() == myRemoteRoute[0];
#ifdef DEBUG_REMOTECONTROL
        std::cout << SIMSTEP << " updateRemoteControlRoute veh=" << v->getID() << " old=" << toString(v->getRoute().getEdges()) << " new=" << toString(myRemoteRoute) << " fwd=" << isForward << "\n";
#endif
        if (isForward) {
            v->replaceRouteEdges(myRemoteRoute, -1, 0, "traci:moveToXY", true);
            v->updateBestLanes();
        }
    }
}


void
MSVehicle::Influencer::postProcessRemoteControl(MSVehicle* v) {
    const bool wasOnRoad = v->isOnRoad();
    const bool withinLane = myRemoteLane != nullptr && fabs(myRemotePosLat) < 0.5 * (myRemoteLane->getWidth() + v->getVehicleType().getWidth());
    const bool keepLane = wasOnRoad && v->getLane() == myRemoteLane;
    if (v->isOnRoad() && !(keepLane && withinLane)) {
        if (myRemoteLane != nullptr && &v->getLane()->getEdge() == &myRemoteLane->getEdge()) {
            // correct odometer which gets incremented via onRemovalFromNet->leaveLane
            v->myOdometer -= v->getLane()->getLength();
        }
        v->onRemovalFromNet(MSMoveReminder::NOTIFICATION_TELEPORT);
        v->getMutableLane()->removeVehicle(v, MSMoveReminder::NOTIFICATION_TELEPORT, false);
    }
    if (myRemoteRoute.size() != 0 && myRemoteRoute != v->getRoute().getEdges()) {
        // needed for the insertion step
#ifdef DEBUG_REMOTECONTROL
        std::cout << SIMSTEP << " postProcessRemoteControl veh=" << v->getID()
                  << "\n  oldLane=" << Named::getIDSecure(v->getLane())
                  << " oldRoute=" << toString(v->getRoute().getEdges())
                  << "\n  newLane=" << Named::getIDSecure(myRemoteLane)
                  << " newRoute=" << toString(myRemoteRoute)
                  << " newRouteEdge=" << myRemoteRoute[myRemoteEdgeOffset]->getID()
                  << "\n";
#endif
        // clear any prior stops because they cannot apply to the new route
        const_cast<SUMOVehicleParameter&>(v->getParameter()).stops.clear();
        v->replaceRouteEdges(myRemoteRoute, -1, 0, "traci:moveToXY", true);
        myRemoteRoute.clear();
    }
    v->myCurrEdge = v->getRoute().begin() + myRemoteEdgeOffset;
    if (myRemoteLane != nullptr && myRemotePos > myRemoteLane->getLength()) {
        myRemotePos = myRemoteLane->getLength();
    }
    if (myRemoteLane != nullptr && withinLane) {
        if (keepLane) {
            // TODO this handles only the case when the new vehicle is completely on the edge
            const bool needFurtherUpdate = v->myState.myPos < v->getVehicleType().getLength() && myRemotePos >= v->getVehicleType().getLength();
            v->myState.myPos = myRemotePos;
            v->myState.myPosLat = myRemotePosLat;
            if (needFurtherUpdate) {
                v->myState.myBackPos = v->updateFurtherLanes(v->myFurtherLanes, v->myFurtherLanesPosLat, std::vector<MSLane*>());
            }
        } else {
            MSMoveReminder::Notification notify = v->getDeparture() == NOT_YET_DEPARTED
                                                  ? MSMoveReminder::NOTIFICATION_DEPARTED
                                                  : MSMoveReminder::NOTIFICATION_TELEPORT_ARRIVED;
            if (!v->isOnRoad()) {
                MSVehicleTransfer::getInstance()->remove(v);  // TODO may need optimization, this is linear in the number of vehicles in transfer
            }
            myRemoteLane->forceVehicleInsertion(v, myRemotePos, notify, myRemotePosLat);
            v->updateBestLanes();
        }
        if (!wasOnRoad) {
            v->drawOutsideNetwork(false);
        }
        //std::cout << "on road network p=" << myRemoteXYPos << " a=" << myRemoteAngle << " l=" << Named::getIDSecure(myRemoteLane) << " pos=" << myRemotePos << " posLat=" << myRemotePosLat << "\n";
        myRemoteLane->requireCollisionCheck();
    } else {
        if (v->getDeparture() == NOT_YET_DEPARTED) {
            v->onDepart();
        }
        v->drawOutsideNetwork(true);
        // see updateState
        double vNext = v->processTraCISpeedControl(
                           v->getMaxSpeed(), v->getSpeed());
        v->setBrakingSignals(vNext);
        v->myState.myPreviousSpeed = v->getSpeed();
        v->myAcceleration = SPEED2ACCEL(vNext - v->getSpeed());
        v->myState.mySpeed = vNext;
        v->updateWaitingTime(vNext);
        //std::cout << "outside network p=" << myRemoteXYPos << " a=" << myRemoteAngle << " l=" << Named::getIDSecure(myRemoteLane) << "\n";
    }
    // ensure that the position is correct (i.e. when the lanePosition is ambiguous at corners)
    v->setRemoteState(myRemoteXYPos);
    v->setAngle(GeomHelper::fromNaviDegree(myRemoteAngle));
}


double
MSVehicle::Influencer::implicitSpeedRemote(const MSVehicle* veh, double oldSpeed) {
    if (veh->getPosition() == Position::INVALID) {
        return oldSpeed;
    }
    double dist = veh->getPosition().distanceTo2D(myRemoteXYPos);
    if (myRemoteLane != nullptr) {
        // if the vehicles is frequently placed on a new edge, the route may
        // consist only of a single edge. In this case the new edge may not be
        // on the route so distAlongRoute will be double::max.
        // In this case we still want a sensible speed value
        const double distAlongRoute = veh->getDistanceToPosition(myRemotePos, myRemoteLane);
        if (distAlongRoute != std::numeric_limits<double>::max()) {
            dist = distAlongRoute;
        }
    }
    //std::cout << SIMTIME << " veh=" << veh->getID() << " oldPos=" << veh->getPosition() << " traciPos=" << myRemoteXYPos << " dist=" << dist << "\n";
    const double minSpeed = myConsiderMaxDeceleration ?
                            veh->getCarFollowModel().minNextSpeedEmergency(oldSpeed, veh) : 0;
    const double maxSpeed = (myRemoteLane != nullptr
                             ? myRemoteLane->getVehicleMaxSpeed(veh)
                             : (veh->getLane() != nullptr
                                ? veh->getLane()->getVehicleMaxSpeed(veh)
                                : veh->getMaxSpeed()));
    return MIN2(maxSpeed, MAX2(minSpeed, DIST2SPEED(dist)));
}


double
MSVehicle::Influencer::implicitDeltaPosRemote(const MSVehicle* veh) {
    double dist = 0;
    if (myRemoteLane == nullptr) {
        dist = veh->getPosition().distanceTo2D(myRemoteXYPos);
    } else {
        // if the vehicles is frequently placed on a new edge, the route may
        // consist only of a single edge. In this case the new edge may not be
        // on the route so getDistanceToPosition will return double::max.
        // In this case we would rather not move the vehicle in executeMove
        // (updateState) as it would result in emergency braking
        dist = veh->getDistanceToPosition(myRemotePos, myRemoteLane);
    }
    if (dist == std::numeric_limits<double>::max()) {
        return 0;
    } else {
        if (DIST2SPEED(dist) > veh->getMaxSpeed() * 1.1) {
            WRITE_WARNINGF(TL("Vehicle '%' moved by TraCI from % to % (dist %) with implied speed of % (exceeding maximum speed %). time=%."),
                           veh->getID(), veh->getPosition(), myRemoteXYPos, dist, DIST2SPEED(dist), veh->getMaxSpeed(), time2string(SIMSTEP));
            // some sanity check here
            dist = MIN2(dist, SPEED2DIST(veh->getMaxSpeed() * 2));
        }
        return dist;
    }
}


/* -------------------------------------------------------------------------
 * MSVehicle-methods
 * ----------------------------------------------------------------------- */
MSVehicle::MSVehicle(SUMOVehicleParameter* pars, ConstMSRoutePtr route,
                     MSVehicleType* type, const double speedFactor) :
    MSBaseVehicle(pars, route, type, speedFactor),
    myWaitingTime(0),
    myWaitingTimeCollector(),
    myTimeLoss(0),
    myState(0, 0, 0, 0, 0),
    myDriverState(nullptr),
    myActionStep(true),
    myLastActionTime(0),
    myLane(nullptr),
    myLaneChangeModel(nullptr),
    myLastBestLanesEdge(nullptr),
    myLastBestLanesInternalLane(nullptr),
    myAcceleration(0),
    myNextTurn(0., nullptr),
    mySignals(0),
    myAmOnNet(false),
    myAmIdling(false),
    myHaveToWaitOnNextLink(false),
    myAngle(0),
    myStopDist(std::numeric_limits<double>::max()),
    myCollisionImmunity(-1),
    myCachedPosition(Position::INVALID),
    myJunctionEntryTime(SUMOTime_MAX),
    myJunctionEntryTimeNeverYield(SUMOTime_MAX),
    myJunctionConflictEntryTime(SUMOTime_MAX),
    myTimeSinceStartup(TIME2STEPS(3600 * 24)),
    myInfluencer(nullptr) {
    myCFVariables = type->getCarFollowModel().createVehicleVariables();
    myNextDriveItem = myLFLinkLanes.begin();
}


MSVehicle::~MSVehicle() {
    cleanupFurtherLanes();
    delete myLaneChangeModel;
    if (myType->isVehicleSpecific()) {
        MSNet::getInstance()->getVehicleControl().removeVType(myType);
    }
    delete myInfluencer;
    delete myCFVariables;
}


void
MSVehicle::cleanupFurtherLanes() {
    for (MSLane* further : myFurtherLanes) {
        further->resetPartialOccupation(this);
        if (further->getBidiLane() != nullptr
                && (!isRailway(getVClass()) || (further->getPermissions() & ~SVC_RAIL_CLASSES) != 0)) {
            further->getBidiLane()->resetPartialOccupation(this);
        }
    }
    if (myLaneChangeModel != nullptr) {
        removeApproachingInformation(myLFLinkLanes);
        myLaneChangeModel->cleanupShadowLane();
        myLaneChangeModel->cleanupTargetLane();
        // still needed when calling resetPartialOccupation (getShadowLane) and when removing
        // approach information from parallel links
    }
    myFurtherLanes.clear();
    myFurtherLanesPosLat.clear();
}


void
MSVehicle::onRemovalFromNet(const MSMoveReminder::Notification reason) {
#ifdef DEBUG_ACTIONSTEPS
    if (DEBUG_COND) {
        std::cout << SIMTIME << " Removing vehicle '" << getID() << "' (reason: " << toString(reason) << ")" << std::endl;
    }
#endif
    MSVehicleTransfer::getInstance()->remove(this);
    removeApproachingInformation(myLFLinkLanes);
    leaveLane(reason);
    if (reason == MSMoveReminder::NOTIFICATION_VAPORIZED_COLLISION) {
        cleanupFurtherLanes();
    }
}


void
MSVehicle::initDevices() {
    MSBaseVehicle::initDevices();
    myLaneChangeModel = MSAbstractLaneChangeModel::build(myType->getLaneChangeModel(), *this);
    myDriverState = static_cast<MSDevice_DriverState*>(getDevice(typeid(MSDevice_DriverState)));
    myFrictionDevice = static_cast<MSDevice_Friction*>(getDevice(typeid(MSDevice_Friction)));
}


// ------------ interaction with the route
bool
MSVehicle::hasValidRouteStart(std::string& msg) {
    // note: not a const method because getDepartLane may call updateBestLanes
    if (!(*myCurrEdge)->isTazConnector()) {
        if (myParameter->departLaneProcedure == DepartLaneDefinition::GIVEN) {
            if ((*myCurrEdge)->getDepartLane(*this) == nullptr) {
                msg = "Invalid departlane definition for vehicle '" + getID() + "'.";
                if (myParameter->departLane >= (int)(*myCurrEdge)->getLanes().size()) {
                    myRouteValidity |= ROUTE_START_INVALID_LANE;
                } else {
                    myRouteValidity |= ROUTE_START_INVALID_PERMISSIONS;
                }
                return false;
            }
        } else {
            if ((*myCurrEdge)->allowedLanes(getVClass()) == nullptr) {
                msg = "Vehicle '" + getID() + "' is not allowed to depart on any lane of edge '" + (*myCurrEdge)->getID() + "'.";
                myRouteValidity |= ROUTE_START_INVALID_PERMISSIONS;
                return false;
            }
        }
        if (myParameter->departSpeedProcedure == DepartSpeedDefinition::GIVEN && myParameter->departSpeed > myType->getMaxSpeed() + SPEED_EPS) {
            msg = "Departure speed for vehicle '" + getID() + "' is too high for the vehicle type '" + myType->getID() + "'.";
            myRouteValidity |= ROUTE_START_INVALID_LANE;
            return false;
        }
    }
    myRouteValidity &= ~(ROUTE_START_INVALID_LANE | ROUTE_START_INVALID_PERMISSIONS);
    return true;
}


bool
MSVehicle::hasArrived() const {
    return hasArrivedInternal(false);
}


bool
MSVehicle::hasArrivedInternal(bool oppositeTransformed) const {
    return ((myCurrEdge == myRoute->end() - 1 || (myParameter->arrivalEdge >= 0 && getRoutePosition() >= myParameter->arrivalEdge))
            && (myStops.empty() || myStops.front().edge != myCurrEdge || myStops.front().getSpeed() > 0)
            && ((myLaneChangeModel->isOpposite() && !oppositeTransformed) ? myLane->getLength() - myState.myPos : myState.myPos) > myArrivalPos - POSITION_EPS
            && !isRemoteControlled());
}


bool
MSVehicle::replaceRoute(ConstMSRoutePtr newRoute, const std::string& info, bool onInit, int offset, bool addRouteStops, bool removeStops, std::string* msgReturn) {
    if (MSBaseVehicle::replaceRoute(newRoute, info, onInit, offset, addRouteStops, removeStops, msgReturn)) {
        // update best lanes (after stops were added)
        myLastBestLanesEdge = nullptr;
        myLastBestLanesInternalLane = nullptr;
        updateBestLanes(true, onInit ? (*myCurrEdge)->getLanes().front() : 0);
        assert(!removeStops || haveValidStopEdges());
        if (myStops.size() == 0) {
            myStopDist = std::numeric_limits<double>::max();
        }
        return true;
    }
    return false;
}


// ------------ Interaction with move reminders
void
MSVehicle::workOnMoveReminders(double oldPos, double newPos, double newSpeed) {
    // This erasure-idiom works for all stl-sequence-containers
    // See Meyers: Effective STL, Item 9
    for (MoveReminderCont::iterator rem = myMoveReminders.begin(); rem != myMoveReminders.end();) {
        // XXX: calling notifyMove with newSpeed seems not the best choice. For the ballistic update, the average speed is calculated and used
        //      although a higher order quadrature-formula might be more adequate.
        //      For the euler case (where the speed is considered constant for each time step) it is conceivable that
        //      the current calculations may lead to systematic errors for large time steps (compared to reality). Refs. #2579
        if (!rem->first->notifyMove(*this, oldPos + rem->second, newPos + rem->second, MAX2(0., newSpeed))) {
#ifdef _DEBUG
            if (myTraceMoveReminders) {
                traceMoveReminder("notifyMove", rem->first, rem->second, false);
            }
#endif
            rem = myMoveReminders.erase(rem);
        } else {
#ifdef _DEBUG
            if (myTraceMoveReminders) {
                traceMoveReminder("notifyMove", rem->first, rem->second, true);
            }
#endif
            ++rem;
        }
    }
    if (myEnergyParams != nullptr) {
        // TODO make the vehicle energy params a derived class which is a move reminder
        const double duration = myEnergyParams->getDouble(SUMO_ATTR_DURATION);
        if (isStopped()) {
            if (duration < 0) {
                myEnergyParams->setDouble(SUMO_ATTR_DURATION, STEPS2TIME(getNextStop().duration));
                myEnergyParams->setDouble(SUMO_ATTR_PARKING, isParking() ? 1. : 0.);
            }
        } else {
            if (duration >= 0) {
                myEnergyParams->setDouble(SUMO_ATTR_DURATION, -1.);
            }
        }
        myEnergyParams->setDouble(SUMO_ATTR_WAITINGTIME, getWaitingSeconds());
    }
}


void
MSVehicle::workOnIdleReminders() {
    updateWaitingTime(0.);   // cf issue 2233

    // vehicle move reminders
    for (const auto& rem : myMoveReminders) {
        rem.first->notifyIdle(*this);
    }

    // lane move reminders - for aggregated values
    for (MSMoveReminder* rem : getLane()->getMoveReminders()) {
        rem->notifyIdle(*this);
    }
}

// XXX: consider renaming...
void
MSVehicle::adaptLaneEntering2MoveReminder(const MSLane& enteredLane) {
    // save the old work reminders, patching the position information
    //  add the information about the new offset to the old lane reminders
    const double oldLaneLength = myLane->getLength();
    for (auto& rem : myMoveReminders) {
        rem.second += oldLaneLength;
#ifdef _DEBUG
//        if (rem->first==0) std::cout << "Null reminder (?!)" << std::endl;
//        std::cout << "Adapted MoveReminder on lane " << ((rem->first->getLane()==0) ? "NULL" : rem->first->getLane()->getID()) <<" position to " << rem->second << std::endl;
        if (myTraceMoveReminders) {
            traceMoveReminder("adaptedPos", rem.first, rem.second, true);
        }
#endif
    }
    for (MSMoveReminder* const rem : enteredLane.getMoveReminders()) {
        addReminder(rem);
    }
}


// ------------ Other getter methods
double
MSVehicle::getSlope() const {
    if (isParking() && getStops().begin()->parkingarea != nullptr) {
        return getStops().begin()->parkingarea->getVehicleSlope(*this);
    }
    if (myLane == nullptr) {
        return 0;
    }
    const double posLat = myState.myPosLat; // @todo get rid of the '-'
    Position p1 = getPosition();
    Position p2 = getBackPosition();
    if (p2 == Position::INVALID) {
        // Handle special case of vehicle's back reaching out of the network
        if (myFurtherLanes.size() > 0) {
            p2 = myFurtherLanes.back()->geometryPositionAtOffset(0, -myFurtherLanesPosLat.back());
            if (p2 == Position::INVALID) {
                // unsuitable lane geometry
                p2 = myLane->geometryPositionAtOffset(0, posLat);
            }
        } else {
            p2 = myLane->geometryPositionAtOffset(0, posLat);
        }
    }
    return (p1 != p2 ? RAD2DEG(p2.slopeTo2D(p1)) : myLane->getShape().slopeDegreeAtOffset(myLane->interpolateLanePosToGeometryPos(getPositionOnLane())));
}


Position
MSVehicle::getPosition(const double offset) const {
    if (myLane == nullptr) {
        // when called in the context of GUI-Drawing, the simulation step is already incremented
        if (myInfluencer != nullptr && myInfluencer->isRemoteAffected(MSNet::getInstance()->getCurrentTimeStep())) {
            return myCachedPosition;
        } else {
            return Position::INVALID;
        }
    }
    if (isParking()) {
        if (myStops.begin()->parkingarea != nullptr) {
            return myStops.begin()->parkingarea->getVehiclePosition(*this);
        } else {
            // position beside the road
            PositionVector shp = myLane->getEdge().getLanes()[0]->getShape();
            shp.move2side(SUMO_const_laneWidth * (MSGlobals::gLefthand ? -1 : 1));
            return shp.positionAtOffset(myLane->interpolateLanePosToGeometryPos(getPositionOnLane() + offset));
        }
    }
    const bool changingLanes = myLaneChangeModel->isChangingLanes();
    const double posLat = (MSGlobals::gLefthand ? 1 : -1) * getLateralPositionOnLane();
    if (offset == 0. && !changingLanes) {
        if (myCachedPosition == Position::INVALID) {
            myCachedPosition = validatePosition(myLane->geometryPositionAtOffset(myState.myPos, posLat));
            if (MSNet::getInstance()->hasElevation() && MSGlobals::gSublane) {
                interpolateLateralZ(myCachedPosition, myState.myPos, posLat);
            }
        }
        return myCachedPosition;
    }
    Position result = validatePosition(myLane->geometryPositionAtOffset(getPositionOnLane() + offset, posLat), offset);
    interpolateLateralZ(result, getPositionOnLane() + offset, posLat);
    return result;
}


void
MSVehicle::interpolateLateralZ(Position& pos, double offset, double posLat) const {
    const MSLane* shadow = myLaneChangeModel->getShadowLane();
    if (shadow != nullptr && pos != Position::INVALID) {
        // ignore negative offset
        const Position shadowPos = shadow->geometryPositionAtOffset(MAX2(0.0, offset));
        if (shadowPos != Position::INVALID && pos.z() != shadowPos.z()) {
            const double centerDist = (myLane->getWidth() + shadow->getWidth()) * 0.5;
            double relOffset = fabs(posLat) / centerDist;
            double newZ = (1 - relOffset) * pos.z() + relOffset * shadowPos.z();
            pos.setz(newZ);
        }
    }
}


double
MSVehicle::getDistanceToLeaveJunction() const {
    double result = getLength() - getPositionOnLane();
    if (myLane->isNormal()) {
        return MAX2(0.0, result);
    }
    const MSLane* lane = myLane;
    while (lane->isInternal()) {
        result += lane->getLength();
        lane = lane->getCanonicalSuccessorLane();
    }
    return result;
}


Position
MSVehicle::getPositionAlongBestLanes(double offset) const {
    assert(MSGlobals::gUsingInternalLanes);
    if (!isOnRoad()) {
        return Position::INVALID;
    }
    const std::vector<MSLane*>& bestLanes = getBestLanesContinuation();
    auto nextBestLane = bestLanes.begin();
    const bool opposite = myLaneChangeModel->isOpposite();
    double pos = opposite ? myLane->getLength() - myState.myPos : myState.myPos;
    const MSLane* lane = opposite ? myLane->getParallelOpposite() : getLane();
    assert(lane != 0);
    bool success = true;

    while (offset > 0) {
        // take into account lengths along internal lanes
        while (lane->isInternal() && offset > 0) {
            if (offset > lane->getLength() - pos) {
                offset -= lane->getLength() - pos;
                lane = lane->getLinkCont()[0]->getViaLaneOrLane();
                pos = 0.;
                if (lane == nullptr) {
                    success = false;
                    offset = 0.;
                }
            } else {
                pos += offset;
                offset = 0;
            }
        }
        // set nextBestLane to next non-internal lane
        while (nextBestLane != bestLanes.end() && *nextBestLane == nullptr) {
            ++nextBestLane;
        }
        if (offset > 0) {
            assert(!lane->isInternal());
            assert(lane == *nextBestLane);
            if (offset > lane->getLength() - pos) {
                offset -= lane->getLength() - pos;
                ++nextBestLane;
                assert(nextBestLane == bestLanes.end() || *nextBestLane != 0);
                if (nextBestLane == bestLanes.end()) {
                    success = false;
                    offset = 0.;
                } else {
                    const MSLink* link = lane->getLinkTo(*nextBestLane);
                    assert(link != nullptr);
                    lane = link->getViaLaneOrLane();
                    pos = 0.;
                }
            } else {
                pos += offset;
                offset = 0;
            }
        }

    }

    if (success) {
        return lane->geometryPositionAtOffset(pos, -getLateralPositionOnLane());
    } else {
        return Position::INVALID;
    }
}


double
MSVehicle::getMaxSpeedOnLane() const {
    if (myLane != nullptr) {
        return myLane->getVehicleMaxSpeed(this);
    }
    return myType->getMaxSpeed();
}


Position
MSVehicle::validatePosition(Position result, double offset) const {
    int furtherIndex = 0;
    double lastLength = getPositionOnLane();
    while (result == Position::INVALID) {
        if (furtherIndex >= (int)myFurtherLanes.size()) {
            //WRITE_WARNINGF(TL("Could not compute position for vehicle '%', time=%."), getID(), time2string(MSNet::getInstance()->getCurrentTimeStep()));
            break;
        }
        //std::cout << SIMTIME << " veh=" << getID() << " lane=" << myLane->getID() << " pos=" << getPositionOnLane() << " posLat=" << getLateralPositionOnLane() << " offset=" << offset << " result=" << result << " i=" << furtherIndex << " further=" << myFurtherLanes.size() << "\n";
        MSLane* further = myFurtherLanes[furtherIndex];
        offset += lastLength;
        result = further->geometryPositionAtOffset(further->getLength() + offset, -getLateralPositionOnLane());
        lastLength = further->getLength();
        furtherIndex++;
        //std::cout << SIMTIME << "   newResult=" << result << "\n";
    }
    return result;
}


ConstMSEdgeVector::const_iterator
MSVehicle::getRerouteOrigin() const {
    // too close to the next junction, so avoid an emergency brake here
    if (myLane != nullptr && (myCurrEdge + 1) != myRoute->end()) {
        if (myLane->isInternal()) {
            return myCurrEdge + 1;
        }
        if (myState.myPos > myLane->getLength() - getCarFollowModel().brakeGap(myState.mySpeed, getCarFollowModel().getMaxDecel(), 0.)) {
            return myCurrEdge + 1;
        }
        if (myLane->getEdge().hasChangeProhibitions(getVClass(), myLane->getIndex())) {
            return myCurrEdge + 1;
        }
    }
    return myCurrEdge;
}

void
MSVehicle::setAngle(double angle, bool straightenFurther) {
#ifdef DEBUG_FURTHER
    if (DEBUG_COND) {
        std::cout << SIMTIME << " veh '" << getID() << " setAngle(" << angle <<  ") straightenFurther=" << straightenFurther << std::endl;
    }
#endif
    myAngle = angle;
    MSLane* next = myLane;
    if (straightenFurther && myFurtherLanesPosLat.size() > 0) {
        for (int i = 0; i < (int)myFurtherLanes.size(); i++) {
            MSLane* further = myFurtherLanes[i];
            const MSLink* link = further->getLinkTo(next);
            if (link  != nullptr) {
                myFurtherLanesPosLat[i] = getLateralPositionOnLane() - link->getLateralShift();
                next = further;
            } else {
                break;
            }
        }
    }
}


void
MSVehicle::setActionStepLength(double actionStepLength, bool resetOffset) {
    SUMOTime actionStepLengthMillisecs = SUMOVehicleParserHelper::processActionStepLength(actionStepLength);
    SUMOTime previousActionStepLength = getActionStepLength();
    const bool newActionStepLength = actionStepLengthMillisecs != previousActionStepLength;
    if (newActionStepLength) {
        getSingularType().setActionStepLength(actionStepLengthMillisecs, resetOffset);
        if (!resetOffset) {
            updateActionOffset(previousActionStepLength, actionStepLengthMillisecs);
        }
    }
    if (resetOffset) {
        resetActionOffset();
    }
}


bool
MSVehicle::congested() const {
    return myState.mySpeed < (60.0 / 3.6) || myLane->getSpeedLimit() < (60.1 / 3.6);
}


double
MSVehicle::computeAngle() const {
    Position p1;
    const double posLat = -myState.myPosLat; // @todo get rid of the '-'
    const double lefthandSign = (MSGlobals::gLefthand ? -1 : 1);

    // if parking manoeuvre is happening then rotate vehicle on each step
    if (MSGlobals::gModelParkingManoeuver && !manoeuvreIsComplete()) {
        return getAngle() + myManoeuvre.getGUIIncrement();
    }

    if (isParking()) {
        if (myStops.begin()->parkingarea != nullptr) {
            return myStops.begin()->parkingarea->getVehicleAngle(*this);
        } else {
            return myLane->getShape().rotationAtOffset(myLane->interpolateLanePosToGeometryPos(getPositionOnLane()));
        }
    }
    if (myLaneChangeModel->isChangingLanes()) {
        // cannot use getPosition() because it already includes the offset to the side and thus messes up the angle
        p1 = myLane->geometryPositionAtOffset(myState.myPos, lefthandSign * posLat);
        if (p1 == Position::INVALID && myLane->getShape().length2D() == 0. && myLane->isInternal()) {
            // workaround: extrapolate the preceding lane shape
            MSLane* predecessorLane = myLane->getCanonicalPredecessorLane();
            p1 = predecessorLane->geometryPositionAtOffset(predecessorLane->getLength() + myState.myPos, lefthandSign * posLat);
        }
    } else {
        p1 = getPosition();
    }

    Position p2;
    if (getVehicleType().getParameter().locomotiveLength > 0) {
        // articulated vehicle should use the heading of the first part
        const double locoLength = MIN2(getVehicleType().getParameter().locomotiveLength, getLength());
        p2 = getPosition(-locoLength);
    } else {
        p2 = getBackPosition();
    }
    if (p2 == Position::INVALID) {
        // Handle special case of vehicle's back reaching out of the network
        if (myFurtherLanes.size() > 0) {
            p2 = myFurtherLanes.back()->geometryPositionAtOffset(0, -myFurtherLanesPosLat.back());
            if (p2 == Position::INVALID) {
                // unsuitable lane geometry
                p2 = myLane->geometryPositionAtOffset(0, posLat);
            }
        } else {
            p2 = myLane->geometryPositionAtOffset(0, posLat);
        }
    }
    double result = (p1 != p2 ? p2.angleTo2D(p1) :
                     myLane->getShape().rotationAtOffset(myLane->interpolateLanePosToGeometryPos(getPositionOnLane())));

    result += lefthandSign * myLaneChangeModel->calcAngleOffset();

#ifdef DEBUG_FURTHER
    if (DEBUG_COND) {
        std::cout << SIMTIME << " computeAngle veh=" << getID() << " p1=" << p1 << " p2=" << p2 << " angle=" << RAD2DEG(result) << " naviDegree=" << GeomHelper::naviDegree(result) << "\n";
    }
#endif
    return result;
}


const Position
MSVehicle::getBackPosition() const {
    const double posLat = MSGlobals::gLefthand ? myState.myPosLat : -myState.myPosLat;
    Position result;
    if (myState.myPos >= myType->getLength()) {
        // vehicle is fully on the new lane
        result = myLane->geometryPositionAtOffset(myState.myPos - myType->getLength(), posLat);
    } else {
        if (myLaneChangeModel->isChangingLanes() && myFurtherLanes.size() > 0 && myLaneChangeModel->getShadowLane(myFurtherLanes.back()) == nullptr) {
            // special case where the target lane has no predecessor
#ifdef DEBUG_FURTHER
            if (DEBUG_COND) {
                std::cout << "    getBackPosition veh=" << getID() << " specialCase using myLane=" << myLane->getID() << " pos=0 posLat=" << myState.myPosLat << " result=" << myLane->geometryPositionAtOffset(0, posLat) << "\n";
            }
#endif
            result = myLane->geometryPositionAtOffset(0, posLat);
        } else {
#ifdef DEBUG_FURTHER
            if (DEBUG_COND) {
                std::cout << "    getBackPosition veh=" << getID() << " myLane=" << myLane->getID() << " further=" << toString(myFurtherLanes) << " myFurtherLanesPosLat=" << toString(myFurtherLanesPosLat) << "\n";
            }
#endif
            if (myFurtherLanes.size() > 0 && !myLaneChangeModel->isChangingLanes()) {
                // truncate to 0 if vehicle starts on an edge that is shorter than its length
                const double backPos = MAX2(0.0, getBackPositionOnLane(myFurtherLanes.back()));
                result = myFurtherLanes.back()->geometryPositionAtOffset(backPos, -myFurtherLanesPosLat.back() * (MSGlobals::gLefthand ? -1 : 1));
            } else {
                result = myLane->geometryPositionAtOffset(0, posLat);
            }
        }
    }
    if (MSNet::getInstance()->hasElevation() && MSGlobals::gSublane) {
        interpolateLateralZ(result, myState.myPos - myType->getLength(), posLat);
    }
    return result;
}


bool
MSVehicle::willStop() const {
    return !isStopped() && !myStops.empty() && myLane != nullptr && &myStops.front().lane->getEdge() == &myLane->getEdge();
}

bool
MSVehicle::isStoppedOnLane() const {
    return isStopped() && myStops.front().lane == myLane;
}

bool
MSVehicle::keepStopping(bool afterProcessing) const {
    if (isStopped()) {
        // when coming out of vehicleTransfer we must shift the time forward
        return (myStops.front().duration - (afterProcessing ? DELTA_T : 0) > 0 || isStoppedTriggered() || myStops.front().pars.collision
                || myStops.front().pars.breakDown || (myStops.front().getSpeed() > 0
                        && (myState.myPos < MIN2(myStops.front().pars.endPos, myStops.front().lane->getLength() - POSITION_EPS))
                        && (myStops.front().pars.parking == ParkingType::ONROAD || getSpeed() >= SUMO_const_haltingSpeed)));
    } else {
        return false;
    }
}


SUMOTime
MSVehicle::remainingStopDuration() const {
    if (isStopped()) {
        return myStops.front().duration;
    }
    return 0;
}


SUMOTime
MSVehicle::collisionStopTime() const {
    return (myStops.empty() || !myStops.front().pars.collision) ? myCollisionImmunity : MAX2((SUMOTime)0, myStops.front().duration);
}


bool
MSVehicle::brokeDown() const {
    return isStopped() && !myStops.empty() && myStops.front().pars.breakDown;
}


bool
MSVehicle::ignoreCollision() const {
    return myCollisionImmunity > 0;
}


double
MSVehicle::processNextStop(double currentVelocity) {
    if (myStops.empty()) {
        // no stops; pass
        return currentVelocity;
    }

#ifdef DEBUG_STOPS
    if (DEBUG_COND) {
        std::cout << "\nPROCESS_NEXT_STOP\n" << SIMTIME << " vehicle '" << getID() << "'" << std::endl;
    }
#endif

    MSStop& stop = myStops.front();
    const SUMOTime time = MSNet::getInstance()->getCurrentTimeStep();
    if (stop.reached) {
        stop.duration -= getActionStepLength();

#ifdef DEBUG_STOPS
        if (DEBUG_COND) {
            std::cout << SIMTIME << " vehicle '" << getID() << "' reached stop.\n"
                      << "Remaining duration: " << STEPS2TIME(stop.duration) << std::endl;
            if (stop.getSpeed() > 0) {
                std::cout << " waypointSpeed=" << stop.getSpeed() << " vehPos=" << myState.myPos << " endPos=" << stop.pars.endPos << "\n";
            }
        }
#endif
        if (stop.duration <= 0 && stop.pars.join != "") {
            // join this train (part) to another one
            MSVehicle* joinVeh = dynamic_cast<MSVehicle*>(MSNet::getInstance()->getVehicleControl().getVehicle(stop.pars.join));
            if (joinVeh && joinVeh->hasDeparted() && (joinVeh->joinTrainPart(this) || joinVeh->joinTrainPartFront(this))) {
                stop.joinTriggered = false;
                if (myAmRegisteredAsWaiting) {
                    MSNet::getInstance()->getVehicleControl().unregisterOneWaiting();
                    myAmRegisteredAsWaiting = false;
                }
                // avoid collision warning before this vehicle is removed (joinVeh was already made longer)
                myCollisionImmunity = TIME2STEPS(100);
                // mark this vehicle as arrived
                myArrivalPos = getPositionOnLane();
                const_cast<SUMOVehicleParameter*>(myParameter)->arrivalEdge = getRoutePosition();
                // handle transportables that want to continue in the other vehicle
                if (myPersonDevice != nullptr) {
                    myPersonDevice->transferAtSplitOrJoin(joinVeh);
                }
                if (myContainerDevice != nullptr) {
                    myContainerDevice->transferAtSplitOrJoin(joinVeh);
                }
            }
        }
        boardTransportables(stop);
        if (!keepStopping() && isOnRoad()) {
#ifdef DEBUG_STOPS
            if (DEBUG_COND) {
                std::cout << SIMTIME << " vehicle '" << getID() << "' resumes from stopping." << std::endl;
            }
#endif
            resumeFromStopping();
            if (isRailway(getVClass())
                    && hasStops()) {
                // stay on the current lane in case of a double stop
                const MSStop& nextStop = getNextStop();
                if (nextStop.edge == myCurrEdge) {
                    const double stopSpeed = getCarFollowModel().stopSpeed(this, getSpeed(), nextStop.pars.endPos - myState.myPos);
                    //std::cout << SIMTIME << " veh=" << getID() << " resumedFromStopping currentVelocity=" << currentVelocity << " stopSpeed=" << stopSpeed << "\n";
                    return stopSpeed;
                }
            }
        } else {
            if (stop.triggered) {
                if (getVehicleType().getPersonCapacity() == getPersonNumber()) {
                    WRITE_WARNINGF(TL("Vehicle '%' ignores triggered stop on lane '%' due to capacity constraints."), getID(), stop.lane->getID());
                    stop.triggered = false;
                } else if (!myAmRegisteredAsWaiting && stop.duration <= DELTA_T) {
                    // we can only register after waiting for one step. otherwise we might falsely signal a deadlock
                    MSNet::getInstance()->getVehicleControl().registerOneWaiting();
                    myAmRegisteredAsWaiting = true;
#ifdef DEBUG_STOPS
                    if (DEBUG_COND) {
                        std::cout << SIMTIME << " vehicle '" << getID() << "' registers as waiting for person." << std::endl;
                    }
#endif
                }
            }
            if (stop.containerTriggered) {
                if (getVehicleType().getContainerCapacity() == getContainerNumber()) {
                    WRITE_WARNINGF(TL("Vehicle '%' ignores container triggered stop on lane '%' due to capacity constraints."), getID(), stop.lane->getID());
                    stop.containerTriggered = false;
                } else if (stop.containerTriggered && !myAmRegisteredAsWaiting && stop.duration <= DELTA_T) {
                    // we can only register after waiting for one step. otherwise we might falsely signal a deadlock
                    MSNet::getInstance()->getVehicleControl().registerOneWaiting();
                    myAmRegisteredAsWaiting = true;
#ifdef DEBUG_STOPS
                    if (DEBUG_COND) {
                        std::cout << SIMTIME << " vehicle '" << getID() << "' registers as waiting for container." << std::endl;
                    }
#endif
                }
            }
            // joining only takes place after stop duration is over
            if (stop.joinTriggered && !myAmRegisteredAsWaiting
                    && stop.duration <= (stop.pars.extension >= 0 ? -stop.pars.extension : 0)) {
                if (stop.pars.extension >= 0) {
                    WRITE_WARNINGF(TL("Vehicle '%' aborts joining after extension of %s at time %."), getID(), STEPS2TIME(stop.pars.extension), time2string(SIMSTEP));
                    stop.joinTriggered = false;
                } else {
                    // keep stopping indefinitely but ensure that simulation terminates
                    MSNet::getInstance()->getVehicleControl().registerOneWaiting();
                    myAmRegisteredAsWaiting = true;
                }
            }
            if (stop.getSpeed() > 0) {
                //waypoint mode
                if (stop.duration == 0) {
                    return stop.getSpeed();
                } else {
                    // stop for 'until' (computed in planMove)
                    return currentVelocity;
                }
            } else {
                // brake
                if (MSGlobals::gSemiImplicitEulerUpdate || stop.getSpeed() > 0) {
                    return 0;
                } else {
                    // ballistic:
                    return getSpeed() - getCarFollowModel().getMaxDecel();
                }
            }
        }
    } else {

#ifdef DEBUG_STOPS
        if (DEBUG_COND) {
            std::cout << SIMTIME << " vehicle '" << getID() << "' hasn't reached next stop." << std::endl;
        }
#endif
        //std::cout << SIMTIME <<  " myStopDist=" << myStopDist << " bGap=" << getBrakeGap(myLane->getVehicleMaxSpeed(this)) << "\n";
        if (stop.pars.onDemand && !stop.skipOnDemand && myStopDist <= getCarFollowModel().brakeGap(myLane->getVehicleMaxSpeed(this))) {
            MSNet* const net = MSNet::getInstance();
            const bool noExits = ((myPersonDevice == nullptr || !myPersonDevice->anyLeavingAtStop(stop))
                                  && (myContainerDevice == nullptr || !myContainerDevice->anyLeavingAtStop(stop)));
            const bool noEntries = ((!net->hasPersons() || !net->getPersonControl().hasAnyWaiting(stop.getEdge(), this))
                                    && (!net->hasContainers() || !net->getContainerControl().hasAnyWaiting(stop.getEdge(), this)));
            if (noExits && noEntries) {
                //std::cout << " skipOnDemand\n";
                stop.skipOnDemand = true;
            }
        }
        // is the next stop on the current lane?
        if (stop.edge == myCurrEdge) {
            // get the stopping position
            bool useStoppingPlace = stop.busstop != nullptr || stop.containerstop != nullptr || stop.parkingarea != nullptr;
            bool fitsOnStoppingPlace = true;
            if (!stop.skipOnDemand) {  // no need to check available space if we skip it anyway
                if (stop.busstop != nullptr) {
                    fitsOnStoppingPlace &= stop.busstop->fits(myState.myPos, *this);
                }
                if (stop.containerstop != nullptr) {
                    fitsOnStoppingPlace &= stop.containerstop->fits(myState.myPos, *this);
                }
                // if the stop is a parking area we check if there is a free position on the area
                if (stop.parkingarea != nullptr) {
                    fitsOnStoppingPlace &= myState.myPos > stop.parkingarea->getBeginLanePosition();
                    if (stop.parkingarea->getOccupancy() >= stop.parkingarea->getCapacity()) {
                        fitsOnStoppingPlace = false;
                        // trigger potential parkingZoneReroute
                        MSParkingArea* oldParkingArea = stop.parkingarea;
                        for (MSMoveReminder* rem : myLane->getMoveReminders()) {
                            if (rem->isParkingRerouter()) {
                                rem->notifyEnter(*this, MSMoveReminder::NOTIFICATION_PARKING_REROUTE, myLane);
                            }
                        }
                        if (myStops.empty() || myStops.front().parkingarea != oldParkingArea) {
                            // rerouted, keep driving
                            return currentVelocity;
                        }
                    } else if (stop.parkingarea->getOccupancyIncludingBlocked() >= stop.parkingarea->getCapacity()) {
                        fitsOnStoppingPlace = false;
                    } else if (stop.parkingarea->parkOnRoad() && stop.parkingarea->getLotIndex(this) < 0) {
                        fitsOnStoppingPlace = false;
                    }
                }
            }
            const double targetPos = myState.myPos + myStopDist + (stop.getSpeed() > 0 ? (stop.pars.startPos - stop.pars.endPos) : 0);
            const double reachedThreshold = (useStoppingPlace ? targetPos - STOPPING_PLACE_OFFSET : stop.getReachedThreshold()) - NUMERICAL_EPS;
#ifdef DEBUG_STOPS
            if (DEBUG_COND) {
                std::cout <<  "   pos=" << myState.pos() << " speed=" << currentVelocity << " targetPos=" << targetPos << " fits=" << fitsOnStoppingPlace
                          << " reachedThresh=" << reachedThreshold
                          << " myLane=" << Named::getIDSecure(myLane)
                          << " stopLane=" << Named::getIDSecure(stop.lane)
                          << "\n";
            }
#endif
            if (myState.pos() >= reachedThreshold && fitsOnStoppingPlace && currentVelocity <= stop.getSpeed() + SUMO_const_haltingSpeed && myLane == stop.lane
                    && (!MSGlobals::gModelParkingManoeuver || myManoeuvre.entryManoeuvreIsComplete(this))) {
                // ok, we may stop (have reached the stop)  and either we are not modelling maneuvering or have completed entry
                stop.reached = true;
                if (!stop.startedFromState) {
                    stop.pars.started = time;
                }
#ifdef DEBUG_STOPS
                if (DEBUG_COND) {
                    std::cout << SIMTIME << " vehicle '" << getID() << "' reached next stop." << std::endl;
                }
#endif
                if (MSStopOut::active()) {
                    MSStopOut::getInstance()->stopStarted(this, getPersonNumber(), getContainerNumber(), time);
                }
                myLane->getEdge().addWaiting(this);
                MSNet::getInstance()->informVehicleStateListener(this, MSNet::VehicleState::STARTING_STOP);
                MSNet::getInstance()->getVehicleControl().registerStopStarted();
                // compute stopping time
                stop.duration = stop.getMinDuration(time);
                stop.endBoarding = stop.pars.extension >= 0 ? time + stop.duration + stop.pars.extension : SUMOTime_MAX;
                MSDevice_Taxi* taxiDevice = static_cast<MSDevice_Taxi*>(getDevice(typeid(MSDevice_Taxi)));
                if (taxiDevice != nullptr && stop.pars.extension >= 0) {
                    // earliestPickupTime is set with waitUntil
                    stop.endBoarding = MAX2(time, stop.pars.waitUntil) + stop.pars.extension;
                }
                if (stop.getSpeed() > 0) {
                    // ignore duration parameter in waypoint mode unless 'until' or 'ended' are set
                    if (stop.getUntil() > time) {
                        stop.duration = stop.getUntil() - time;
                    } else {
                        stop.duration = 0;
                    }
                }
                if (stop.busstop != nullptr) {
                    // let the bus stop know the vehicle
                    stop.busstop->enter(this, stop.pars.parking == ParkingType::OFFROAD);
                }
                if (stop.containerstop != nullptr) {
                    // let the container stop know the vehicle
                    stop.containerstop->enter(this, stop.pars.parking == ParkingType::OFFROAD);
                }
                if (stop.parkingarea != nullptr && stop.getSpeed() <= 0) {
                    // let the parking area know the vehicle
                    stop.parkingarea->enter(this);
                }
                if (stop.chargingStation != nullptr) {
                    // let the container stop know the vehicle
                    stop.chargingStation->enter(this, stop.pars.parking == ParkingType::OFFROAD);
                }

                if (stop.pars.tripId != "") {
                    ((SUMOVehicleParameter&)getParameter()).setParameter("tripId", stop.pars.tripId);
                }
                if (stop.pars.line != "") {
                    ((SUMOVehicleParameter&)getParameter()).line = stop.pars.line;
                }
                if (stop.pars.split != "") {
                    // split the train
                    MSVehicle* splitVeh = dynamic_cast<MSVehicle*>(MSNet::getInstance()->getVehicleControl().getVehicle(stop.pars.split));
                    if (splitVeh == nullptr) {
                        WRITE_WARNINGF(TL("Vehicle '%' to split from vehicle '%' is not known. time=%."), stop.pars.split, getID(), SIMTIME)
                    } else {
                        MSNet::getInstance()->getInsertionControl().add(splitVeh);
                        splitVeh->getRoute().getEdges()[0]->removeWaiting(splitVeh);
                        MSNet::getInstance()->getVehicleControl().unregisterOneWaiting();
                        const double newLength = MAX2(myType->getLength() - splitVeh->getVehicleType().getLength(),
                                                      myType->getParameter().locomotiveLength);
                        getSingularType().setLength(newLength);
                        // handle transportables that want to continue in the split part
                        if (myPersonDevice != nullptr) {
                            myPersonDevice->transferAtSplitOrJoin(splitVeh);
                        }
                        if (myContainerDevice != nullptr) {
                            myContainerDevice->transferAtSplitOrJoin(splitVeh);
                        }
                        if (splitVeh->getParameter().departPosProcedure == DepartPosDefinition::SPLIT_FRONT) {
                            const double backShift = splitVeh->getLength() + getVehicleType().getMinGap();
                            myState.myPos -= backShift;
                            myState.myBackPos -= backShift;
                        }
                    }
                }

                boardTransportables(stop);
                if (stop.pars.posLat != INVALID_DOUBLE) {
                    myState.myPosLat = stop.pars.posLat;
                }
            }
        }
    }
    return currentVelocity;
}


void
MSVehicle::boardTransportables(MSStop& stop) {
    if (stop.skipOnDemand) {
        return;
    }
    // we have reached the stop
    // any waiting persons may board now
    const SUMOTime time = MSNet::getInstance()->getCurrentTimeStep();
    MSNet* const net = MSNet::getInstance();
    const bool boarded = (time <= stop.endBoarding
                          && net->hasPersons()
                          && net->getPersonControl().loadAnyWaiting(&myLane->getEdge(), this, stop.timeToBoardNextPerson, stop.duration)
                          && stop.numExpectedPerson == 0);
    // load containers
    const bool loaded = (time <= stop.endBoarding
                         && net->hasContainers()
                         && net->getContainerControl().loadAnyWaiting(&myLane->getEdge(), this, stop.timeToLoadNextContainer, stop.duration)
                         && stop.numExpectedContainer == 0);

    bool unregister = false;
    if (time > stop.endBoarding) {
        // for taxi: cancel customers
        MSDevice_Taxi* taxiDevice = static_cast<MSDevice_Taxi*>(getDevice(typeid(MSDevice_Taxi)));
        if (taxiDevice != nullptr) {
            taxiDevice->cancelCurrentCustomers();
        }

        stop.triggered = false;
        stop.containerTriggered = false;
        if (myAmRegisteredAsWaiting) {
            unregister = true;
            myAmRegisteredAsWaiting = false;
        }
    }
    if (boarded) {
        // the triggering condition has been fulfilled. Maybe we want to wait a bit longer for additional riders (car pooling)
        if (myAmRegisteredAsWaiting) {
            unregister = true;
        }
        stop.triggered = false;
        myAmRegisteredAsWaiting = false;
    }
    if (loaded) {
        // the triggering condition has been fulfilled
        if (myAmRegisteredAsWaiting) {
            unregister = true;
        }
        stop.containerTriggered = false;
        myAmRegisteredAsWaiting = false;
    }

    if (unregister) {
        MSNet::getInstance()->getVehicleControl().unregisterOneWaiting();
#ifdef DEBUG_STOPS
        if (DEBUG_COND) {
            std::cout << SIMTIME << " vehicle '" << getID() << "' unregisters as waiting for transportable." << std::endl;
        }
#endif
    }
}

bool
MSVehicle::joinTrainPart(MSVehicle* veh) {
    // check if veh is close enough to be joined to the rear of this vehicle
    MSLane* backLane = myFurtherLanes.size() == 0 ? myLane : myFurtherLanes.back();
    double gap = getBackPositionOnLane() - veh->getPositionOnLane();
    if (isStopped() && myStops.begin()->duration <= DELTA_T && myStops.begin()->joinTriggered && backLane == veh->getLane()
            && gap >= 0 && gap <= getVehicleType().getMinGap() + 1) {
        const double newLength = myType->getLength() + veh->getVehicleType().getLength();
        getSingularType().setLength(newLength);
        myStops.begin()->joinTriggered = false;
        if (myAmRegisteredAsWaiting) {
            MSNet::getInstance()->getVehicleControl().unregisterOneWaiting();
            myAmRegisteredAsWaiting = false;
        }
        return true;
    } else {
        return false;
    }
}


bool
MSVehicle::joinTrainPartFront(MSVehicle* veh) {
    // check if veh is close enough to be joined to the front of this vehicle
    MSLane* backLane = veh->myFurtherLanes.size() == 0 ? veh->myLane : veh->myFurtherLanes.back();
    double gap = veh->getBackPositionOnLane(backLane) - getPositionOnLane();
    if (isStopped() && myStops.begin()->duration <= DELTA_T && myStops.begin()->joinTriggered && backLane == getLane()
            && gap >= 0 && gap <= getVehicleType().getMinGap() + 1) {
        double skippedLaneLengths = 0;
        if (veh->myFurtherLanes.size() > 0) {
            skippedLaneLengths += getLane()->getLength();
            // this vehicle must be moved to the lane of veh
            // ensure that lane and furtherLanes of veh match our route
            int routeIndex = getRoutePosition();
            if (myLane->isInternal()) {
                routeIndex++;
            }
            for (int i = (int)veh->myFurtherLanes.size() - 1; i >= 0; i--) {
                MSEdge* edge = &veh->myFurtherLanes[i]->getEdge();
                if (edge->isInternal()) {
                    continue;
                }
                if (!edge->isInternal() && edge != myRoute->getEdges()[routeIndex]) {
                    std::string warn = TL("Cannot join vehicle '%' to vehicle '%' due to incompatible routes. time=%.");
                    WRITE_WARNINGF(warn, veh->getID(), getID(), time2string(SIMSTEP));
                    return false;
                }
                routeIndex++;
            }
            if (veh->getCurrentEdge()->getNormalSuccessor() != myRoute->getEdges()[routeIndex]) {
                std::string warn = TL("Cannot join vehicle '%' to vehicle '%' due to incompatible routes. time=%.");
                WRITE_WARNINGF(warn, veh->getID(), getID(), time2string(SIMSTEP));
                return false;
            }
            for (int i = (int)veh->myFurtherLanes.size() - 2; i >= 0; i--) {
                skippedLaneLengths += veh->myFurtherLanes[i]->getLength();
            }
        }

        const double newLength = myType->getLength() + veh->getVehicleType().getLength();
        getSingularType().setLength(newLength);
        // lane will be advanced just as for regular movement
        myState.myPos = skippedLaneLengths + veh->getPositionOnLane();
        myStops.begin()->joinTriggered = false;
        if (myAmRegisteredAsWaiting) {
            MSNet::getInstance()->getVehicleControl().unregisterOneWaiting();
            myAmRegisteredAsWaiting = false;
        }
        return true;
    } else {
        return false;
    }
}

double
MSVehicle::getBrakeGap(bool delayed) const {
    return getCarFollowModel().brakeGap(getSpeed(), getCarFollowModel().getMaxDecel(), delayed ? getCarFollowModel().getHeadwayTime() : 0);
}


bool
MSVehicle::checkActionStep(const SUMOTime t) {
    myActionStep = isActionStep(t);
    if (myActionStep) {
        myLastActionTime = t;
    }
    return myActionStep;
}


void
MSVehicle::resetActionOffset(const SUMOTime timeUntilNextAction) {
    myLastActionTime = MSNet::getInstance()->getCurrentTimeStep() + timeUntilNextAction;
}


void
MSVehicle::updateActionOffset(const SUMOTime oldActionStepLength, const SUMOTime newActionStepLength) {
    SUMOTime now = MSNet::getInstance()->getCurrentTimeStep();
    SUMOTime timeSinceLastAction = now - myLastActionTime;
    if (timeSinceLastAction == 0) {
        // Action was scheduled now, may be delayed be new action step length
        timeSinceLastAction = oldActionStepLength;
    }
    if (timeSinceLastAction >= newActionStepLength) {
        // Action point required in this step
        myLastActionTime = now;
    } else {
        SUMOTime timeUntilNextAction = newActionStepLength - timeSinceLastAction;
        resetActionOffset(timeUntilNextAction);
    }
}



void
MSVehicle::planMove(const SUMOTime t, const MSLeaderInfo& ahead, const double lengthsInFront) {
#ifdef DEBUG_PLAN_MOVE
    if (DEBUG_COND) {
        std::cout
                << "\nPLAN_MOVE\n"
                << SIMTIME
                << std::setprecision(gPrecision)
                << " veh=" << getID()
                << " lane=" << myLane->getID()
                << " pos=" << getPositionOnLane()
                << " posLat=" << getLateralPositionOnLane()
                << " speed=" << getSpeed()
                << "\n";
    }
#endif
    // Update the driver state
    if (hasDriverState()) {
        myDriverState->update();
        setActionStepLength(myDriverState->getDriverState()->getActionStepLength(), false);
    }

    if (!checkActionStep(t)) {
#ifdef DEBUG_ACTIONSTEPS
        if (DEBUG_COND) {
            std::cout << STEPS2TIME(t) << " vehicle '" << getID() << "' skips action." << std::endl;
        }
#endif
        // During non-action passed drive items still need to be removed
        // @todo rather work with updating myCurrentDriveItem (refs #3714)
        removePassedDriveItems();
        return;
    } else {
#ifdef DEBUG_ACTIONSTEPS
        if (DEBUG_COND) {
            std::cout << STEPS2TIME(t) << " vehicle = '" << getID() << "' takes action." << std::endl;
        }
#endif
        myLFLinkLanesPrev = myLFLinkLanes;
        if (myInfluencer != nullptr) {
            myInfluencer->updateRemoteControlRoute(this);
        }
        planMoveInternal(t, ahead, myLFLinkLanes, myStopDist, myNextTurn);
#ifdef DEBUG_PLAN_MOVE
        if (DEBUG_COND) {
            DriveItemVector::iterator i;
            for (i = myLFLinkLanes.begin(); i != myLFLinkLanes.end(); ++i) {
                std::cout
                        << " vPass=" << (*i).myVLinkPass
                        << " vWait=" << (*i).myVLinkWait
                        << " linkLane=" << ((*i).myLink == 0 ? "NULL" : (*i).myLink->getViaLaneOrLane()->getID())
                        << " request=" << (*i).mySetRequest
                        << "\n";
            }
        }
#endif
        checkRewindLinkLanes(lengthsInFront, myLFLinkLanes);
        myNextDriveItem = myLFLinkLanes.begin();
        // ideally would only do this with the call inside planMoveInternal - but that needs a const method
        //   so this is a kludge here - nuisance as it adds an extra check in a busy loop
        if (MSGlobals::gModelParkingManoeuver) {
            if (getManoeuvreType() == MSVehicle::MANOEUVRE_EXIT && manoeuvreIsComplete()) {
                setManoeuvreType(MSVehicle::MANOEUVRE_NONE);
            }
        }
    }
    myLaneChangeModel->resetChanged();
}


bool
MSVehicle::brakeForOverlap(const MSLink* link, const MSLane* lane) const {
    // @review needed
    //const double futurePosLat = getLateralPositionOnLane() + link->getLateralShift();
    //const double overlap = getLateralOverlap(futurePosLat, link->getViaLaneOrLane());
    //const double edgeWidth = link->getViaLaneOrLane()->getEdge().getWidth();
    const double futurePosLat = getLateralPositionOnLane() + (
                                    lane != myLane && lane->isInternal() ? lane->getIncomingLanes()[0].viaLink->getLateralShift() : 0);
    const double overlap = getLateralOverlap(futurePosLat, lane);
    const double edgeWidth = lane->getEdge().getWidth();
    const bool result = (overlap > POSITION_EPS
                         // do not get stuck on narrow edges
                         && getVehicleType().getWidth() <= edgeWidth
                         && link->getViaLane() == nullptr
                         // this is the exit link of a junction. The normal edge should support the shadow
                         && ((myLaneChangeModel->getShadowLane(link->getLane()) == nullptr)
                             // the internal lane after an internal junction has no parallel lane. make sure there is no shadow before continuing
                             || (lane->getEdge().isInternal() && lane->getIncomingLanes()[0].lane->getEdge().isInternal()))
                         // ignore situations where the shadow lane is part of a double-connection with the current lane
                         && (myLaneChangeModel->getShadowLane() == nullptr
                             || myLaneChangeModel->getShadowLane()->getLinkCont().size() == 0
                             || myLaneChangeModel->getShadowLane()->getLinkCont().front()->getLane() != link->getLane()));

#ifdef DEBUG_PLAN_MOVE
    if (DEBUG_COND) {
        std::cout << SIMTIME << " veh=" << getID() << " link=" << link->getDescription() << " lane=" << lane->getID()
                  << " shift=" << link->getLateralShift()
                  << " fpLat=" << futurePosLat << " overlap=" << overlap << " w=" << getVehicleType().getWidth() << " result=" << result << "\n";
    }
#endif
    return result;
}



void
MSVehicle::planMoveInternal(const SUMOTime t, MSLeaderInfo ahead, DriveItemVector& lfLinks, double& newStopDist, std::pair<double, const MSLink*>& nextTurn) const {
    lfLinks.clear();
    newStopDist = std::numeric_limits<double>::max();
    //
    const MSCFModel& cfModel = getCarFollowModel();
    const double vehicleLength = getVehicleType().getLength();
    const double maxV = cfModel.maxNextSpeed(myState.mySpeed, this);
    const bool opposite = myLaneChangeModel->isOpposite();
    double laneMaxV = myLane->getVehicleMaxSpeed(this);
    const double vMinComfortable = cfModel.minNextSpeed(getSpeed(), this);
    double lateralShift = 0;
    if (isRailway((SVCPermissions)getVehicleType().getVehicleClass())) {
        // speed limits must hold for the whole length of the train
        for (MSLane* l : myFurtherLanes) {
            laneMaxV = MIN2(laneMaxV, l->getVehicleMaxSpeed(this));
#ifdef DEBUG_PLAN_MOVE
            if (DEBUG_COND) {
                std::cout << "   laneMaxV=" << laneMaxV << " lane=" << l->getID() << "\n";
            }
#endif
        }
    }
    //  speed limits are not emergencies (e.g. when the limit changes suddenly due to TraCI or a variableSpeedSignal)
    laneMaxV = MAX2(laneMaxV, vMinComfortable);
    if (myInfluencer && !myInfluencer->considerSafeVelocity()) {
        laneMaxV = std::numeric_limits<double>::max();
    }
    // v is the initial maximum velocity of this vehicle in this step
    double v = cfModel.maximumLaneSpeedCF(this, maxV, laneMaxV);
    // if we are modelling parking then we dawdle until the manoeuvre is complete - by setting a very low max speed
    //   in practice this only applies to exit manoeuvre because entry manoeuvre just delays setting stop.reached - when the vehicle is virtually stopped
    if (MSGlobals::gModelParkingManoeuver && !manoeuvreIsComplete()) {
        v = NUMERICAL_EPS_SPEED;
    }

    if (myInfluencer != nullptr) {
        const double vMin = MAX2(0., cfModel.minNextSpeed(myState.mySpeed, this));
#ifdef DEBUG_TRACI
        if (DEBUG_COND) {
            std::cout << SIMTIME << " veh=" << getID() << " speedBeforeTraci=" << v;
        }
#endif
        v = myInfluencer->influenceSpeed(t, v, v, vMin, maxV);
#ifdef DEBUG_TRACI
        if (DEBUG_COND) {
            std::cout << " influencedSpeed=" << v;
        }
#endif
        v = myInfluencer->gapControlSpeed(t, this, v, v, vMin, maxV);
#ifdef DEBUG_TRACI
        if (DEBUG_COND) {
            std::cout << " gapControlSpeed=" << v << "\n";
        }
#endif
    }
    // all links within dist are taken into account (potentially)
    const double dist = SPEED2DIST(maxV) + cfModel.brakeGap(maxV);

    const std::vector<MSLane*>& bestLaneConts = getBestLanesContinuation();
#ifdef DEBUG_PLAN_MOVE
    if (DEBUG_COND) {
        std::cout << "   dist=" << dist << " bestLaneConts=" << toString(bestLaneConts)
                  << "\n   maxV=" << maxV << " laneMaxV=" << laneMaxV << " v=" << v << "\n";
    }
#endif
    assert(bestLaneConts.size() > 0);
    bool hadNonInternal = false;
    // the distance already "seen"; in the following always up to the end of the current "lane"
    double seen = opposite ? myState.myPos : myLane->getLength() - myState.myPos;
    nextTurn.first = seen;
    nextTurn.second = nullptr;
    bool encounteredTurn = (MSGlobals::gLateralResolution <= 0); // next turn is only needed for sublane
    double seenNonInternal = 0;
    double seenInternal = myLane->isInternal() ? seen : 0;
    double vLinkPass = MIN2(cfModel.estimateSpeedAfterDistance(seen, v, cfModel.getMaxAccel()), laneMaxV); // upper bound
    int view = 0;
    DriveProcessItem* lastLink = nullptr;
    bool slowedDownForMinor = false; // whether the vehicle already had to slow down on approach to a minor link
    double mustSeeBeforeReversal = 0;
    // iterator over subsequent lanes and fill lfLinks until stopping distance or stopped
    const MSLane* lane = opposite ? myLane->getParallelOpposite() : myLane;
    assert(lane != 0);
    const MSLane* leaderLane = myLane;
    bool foundRailSignal = !isRailway(getVClass());
    bool planningToStop = false;
#ifdef PARALLEL_STOPWATCH
    myLane->getStopWatch()[0].start();
#endif

    // optionally slow down to match arrival time
    const double sfp = getVehicleType().getParameter().speedFactorPremature;
    if (v > vMinComfortable && hasStops() && myStops.front().pars.arrival >= 0 && sfp > 0
            && v > myLane->getSpeedLimit() * sfp
            && !myStops.front().reached) {
        const double vSlowDown = slowDownForSchedule(vMinComfortable);
        v = MIN2(v, vSlowDown);
    }
    auto stopIt = myStops.begin();
    while (true) {
        // check leader on lane
        //  leader is given for the first edge only
        if (opposite &&
                (leaderLane->getVehicleNumberWithPartials() > 1
                 || (leaderLane != myLane && leaderLane->getVehicleNumber() > 0))) {
            ahead.clear();
            // find opposite-driving leader that must be respected on the currently looked at lane
            // (only looking at one lane at a time)
            const double backOffset = leaderLane == myLane ? getPositionOnLane() : leaderLane->getLength();
            const double gapOffset = leaderLane == myLane ? 0 : seen - leaderLane->getLength();
            const MSLeaderDistanceInfo cands = leaderLane->getFollowersOnConsecutive(this, backOffset, true, backOffset, MSLane::MinorLinkMode::FOLLOW_NEVER);
            MSLeaderDistanceInfo oppositeLeaders(leaderLane->getWidth(), this, 0.);
            const double minTimeToLeaveLane = MSGlobals::gSublane ? MAX2(TS, (0.5 *  myLane->getWidth() - getLateralPositionOnLane()) / getVehicleType().getMaxSpeedLat()) : TS;
            for (int i = 0; i < cands.numSublanes(); i++) {
                CLeaderDist cand = cands[i];
                if (cand.first != 0) {
                    if ((cand.first->myLaneChangeModel->isOpposite() && cand.first->getLaneChangeModel().getShadowLane() != leaderLane)
                            || (!cand.first->myLaneChangeModel->isOpposite() && cand.first->getLaneChangeModel().getShadowLane() == leaderLane)) {
                        // respect leaders that also drive in the opposite direction (fully or with some overlap)
                        oppositeLeaders.addLeader(cand.first, cand.second + gapOffset - getVehicleType().getMinGap() + cand.first->getVehicleType().getMinGap() - cand.first->getVehicleType().getLength());
                    } else {
                        // avoid frontal collision
                        const bool assumeStopped = cand.first->isStopped() || cand.first->getWaitingSeconds() > 1;
                        const double predMaxDist = cand.first->getSpeed() + (assumeStopped ? 0 : cand.first->getCarFollowModel().getMaxAccel()) * minTimeToLeaveLane;
                        if (cand.second >= 0 && (cand.second - v * minTimeToLeaveLane - predMaxDist < 0 || assumeStopped)) {
                            oppositeLeaders.addLeader(cand.first, cand.second + gapOffset - predMaxDist - getVehicleType().getMinGap());
                        }
                    }
                }
            }
#ifdef DEBUG_PLAN_MOVE
            if (DEBUG_COND) {
                std::cout <<  " leaderLane=" << leaderLane->getID() << " gapOffset=" << gapOffset << " minTimeToLeaveLane=" << minTimeToLeaveLane
                          << " cands=" << cands.toString() << " oppositeLeaders=" <<  oppositeLeaders.toString() << "\n";
            }
#endif
            adaptToLeaderDistance(oppositeLeaders, 0, seen, lastLink, v, vLinkPass);
        } else {
            if (MSGlobals::gLateralResolution > 0 && myLaneChangeModel->getShadowLane() == nullptr) {
                const double rightOL = getRightSideOnLane(lane) + lateralShift;
                const double leftOL = getLeftSideOnLane(lane) + lateralShift;
                const bool outsideLeft = leftOL > lane->getWidth();
#ifdef DEBUG_PLAN_MOVE
                if (DEBUG_COND) {
                    std::cout << SIMTIME << " veh=" << getID() << " lane=" << lane->getID() << " rightOL=" << rightOL << " leftOL=" << leftOL << "\n";
                }
#endif
                if (rightOL < 0 || outsideLeft) {
                    MSLeaderInfo outsideLeaders(lane->getWidth());
                    // if ego is driving outside lane bounds we must consider
                    // potential leaders that are also outside bounds
                    int sublaneOffset = 0;
                    if (outsideLeft) {
                        sublaneOffset = MIN2(-1, -(int)ceil((leftOL - lane->getWidth()) / MSGlobals::gLateralResolution));
                    } else {
                        sublaneOffset = MAX2(1, (int)ceil(-rightOL / MSGlobals::gLateralResolution));
                    }
                    outsideLeaders.setSublaneOffset(sublaneOffset);
#ifdef DEBUG_PLAN_MOVE
                    if (DEBUG_COND) {
                        std::cout << SIMTIME << " veh=" << getID() << " lane=" << lane->getID() << " sublaneOffset=" << sublaneOffset << " outsideLeft=" << outsideLeft << "\n";
                    }
#endif
                    for (const MSVehicle* cand : lane->getVehiclesSecure()) {
                        if ((lane != myLane || cand->getPositionOnLane() > getPositionOnLane())
                                && ((!outsideLeft && cand->getLeftSideOnEdge() < 0)
                                    || (outsideLeft && cand->getLeftSideOnEdge() > lane->getEdge().getWidth()))) {
                            outsideLeaders.addLeader(cand, true);
#ifdef DEBUG_PLAN_MOVE
                            if (DEBUG_COND) {
                                std::cout << " outsideLeader=" << cand->getID() << " ahead=" << outsideLeaders.toString() << "\n";
                            }
#endif
                        }
                    }
                    lane->releaseVehicles();
                    if (outsideLeaders.hasVehicles()) {
                        adaptToLeaders(outsideLeaders, lateralShift, seen, lastLink, leaderLane, v, vLinkPass);
                    }
                }
            }
            adaptToLeaders(ahead, lateralShift, seen, lastLink, leaderLane, v, vLinkPass);
        }
        if (lastLink != nullptr) {
            lastLink->myVLinkWait = MIN2(lastLink->myVLinkWait, v);
        }
#ifdef DEBUG_PLAN_MOVE
        if (DEBUG_COND) {
            std::cout << "\nv = " << v << "\n";

        }
#endif
        // XXX efficiently adapt to shadow leaders using neighAhead by iteration over the whole edge in parallel (lanechanger-style)
        if (myLaneChangeModel->getShadowLane() != nullptr) {
            // also slow down for leaders on the shadowLane relative to the current lane
            const MSLane* shadowLane = myLaneChangeModel->getShadowLane(leaderLane);
            if (shadowLane != nullptr
                    && (MSGlobals::gLateralResolution > 0 || getLateralOverlap() > POSITION_EPS
                        // continous lane change cannot be stopped so we must adapt to the leader on the target lane
                        || myLaneChangeModel->getLaneChangeCompletion() < 0.5)) {
                if ((&shadowLane->getEdge() == &leaderLane->getEdge() || myLaneChangeModel->isOpposite())) {
                    double latOffset = getLane()->getRightSideOnEdge() - myLaneChangeModel->getShadowLane()->getRightSideOnEdge();
                    if (myLaneChangeModel->isOpposite()) {
                        // ego posLat is added when retrieving sublanes but it
                        // should be negated (subtract twice to compensate)
                        latOffset = ((myLane->getWidth() + shadowLane->getWidth()) * 0.5
                                     - 2 * getLateralPositionOnLane());

                    }
                    MSLeaderInfo shadowLeaders = shadowLane->getLastVehicleInformation(this, latOffset, lane->getLength() - seen);
#ifdef DEBUG_PLAN_MOVE
                    if (DEBUG_COND && myLaneChangeModel->isOpposite()) {
                        std::cout << SIMTIME << " opposite veh=" << getID() << " shadowLane=" << shadowLane->getID() << " latOffset=" << latOffset << " shadowLeaders=" << shadowLeaders.toString() << "\n";
                    }
#endif
                    if (myLaneChangeModel->isOpposite()) {
                        // ignore oncoming vehicles on the shadow lane
                        shadowLeaders.removeOpposite(shadowLane);
                    }
                    const double turningDifference = MAX2(0.0, leaderLane->getLength() - shadowLane->getLength());
                    adaptToLeaders(shadowLeaders, latOffset, seen - turningDifference, lastLink, shadowLane, v, vLinkPass);
                } else if (shadowLane == myLaneChangeModel->getShadowLane() && leaderLane == myLane) {
                    // check for leader vehicles driving in the opposite direction on the opposite-direction shadow lane
                    // (and thus in the same direction as ego)
                    MSLeaderDistanceInfo shadowLeaders = shadowLane->getFollowersOnConsecutive(this, myLane->getOppositePos(getPositionOnLane()), true);
                    const double latOffset = 0;
#ifdef DEBUG_PLAN_MOVE
                    if (DEBUG_COND) {
                        std::cout << SIMTIME << " opposite shadows veh=" << getID() << " shadowLane=" << shadowLane->getID()
                                  << " latOffset=" << latOffset << " shadowLeaders=" << shadowLeaders.toString() << "\n";
                    }
#endif
                    shadowLeaders.fixOppositeGaps(true);
#ifdef DEBUG_PLAN_MOVE
                    if (DEBUG_COND) {
                        std::cout << "   shadowLeadersFixed=" << shadowLeaders.toString() << "\n";
                    }
#endif
                    adaptToLeaderDistance(shadowLeaders, latOffset, seen, lastLink, v, vLinkPass);
                }
            }
        }
        // adapt to pedestrians on the same lane
        if (lane->getEdge().getPersons().size() > 0 && lane->hasPedestrians()) {
            const double relativePos = lane->getLength() - seen;
#ifdef DEBUG_PLAN_MOVE
            if (DEBUG_COND) {
                std::cout << SIMTIME << " adapt to pedestrians on lane=" << lane->getID() << " relPos=" << relativePos << "\n";
            }
#endif
            const double stopTime = MAX2(1.0, ceil(getSpeed() / cfModel.getMaxDecel()));
            PersonDist leader = lane->nextBlocking(relativePos,
                                                   getRightSideOnLane(lane), getRightSideOnLane(lane) + getVehicleType().getWidth(), stopTime);
            if (leader.first != 0) {
                const double stopSpeed = cfModel.stopSpeed(this, getSpeed(), leader.second - getVehicleType().getMinGap());
                v = MIN2(v, stopSpeed);
#ifdef DEBUG_PLAN_MOVE
                if (DEBUG_COND) {
                    std::cout << SIMTIME << "    pedLeader=" << leader.first->getID() << " dist=" << leader.second << " v=" << v << "\n";
                }
#endif
            }
        }
        if (lane->getBidiLane() != nullptr) {
            // adapt to pedestrians on the bidi lane
            const MSLane* bidiLane = lane->getBidiLane();
            if (bidiLane->getEdge().getPersons().size() > 0 && bidiLane->hasPedestrians()) {
                const double relativePos = seen;
#ifdef DEBUG_PLAN_MOVE
                if (DEBUG_COND) {
                    std::cout << SIMTIME << " adapt to pedestrians on lane=" << lane->getID() << " relPos=" << relativePos << "\n";
                }
#endif
                const double stopTime = ceil(getSpeed() / cfModel.getMaxDecel());
                const double leftSideOnLane = bidiLane->getWidth() - getRightSideOnLane(lane);
                PersonDist leader = bidiLane->nextBlocking(relativePos,
                                    leftSideOnLane - getVehicleType().getWidth(), leftSideOnLane, stopTime, true);
                if (leader.first != 0) {
                    const double stopSpeed = cfModel.stopSpeed(this, getSpeed(), leader.second - getVehicleType().getMinGap());
                    v = MIN2(v, stopSpeed);
#ifdef DEBUG_PLAN_MOVE
                    if (DEBUG_COND) {
                        std::cout << SIMTIME << "    pedLeader=" << leader.first->getID() << " dist=" << leader.second << " v=" << v << "\n";
                    }
#endif
                }
            }
        }

        // process all stops and waypoints on the current edge
        bool foundRealStop = false;
        while (stopIt != myStops.end()
                && ((&stopIt->lane->getEdge() == &lane->getEdge())
                    || (stopIt->isOpposite && stopIt->lane->getEdge().getOppositeEdge() == &lane->getEdge()))
                // ignore stops that occur later in a looped route
                && stopIt->edge == myCurrEdge + view) {
            double stopDist = std::numeric_limits<double>::max();
            const MSStop& stop = *stopIt;
            const bool isFirstStop = stopIt == myStops.begin();
            stopIt++;
            if (!stop.reached || (stop.getSpeed() > 0 && keepStopping())) {
                // we are approaching a stop on the edge; must not drive further
                bool isWaypoint = stop.getSpeed() > 0;
                double endPos = stop.getEndPos(*this) + NUMERICAL_EPS;
                if (stop.parkingarea != nullptr) {
                    // leave enough space so parking vehicles can exit
                    const double brakePos = getBrakeGap() + lane->getLength() - seen;
                    endPos = stop.parkingarea->getLastFreePosWithReservation(t, *this, brakePos);
                } else if (isWaypoint && !stop.reached) {
                    endPos = stop.pars.startPos;
                }
                stopDist = seen + endPos - lane->getLength();
#ifdef DEBUG_STOPS
                if (DEBUG_COND) {
                    std::cout << SIMTIME << " veh=" << getID() <<  " stopDist=" << stopDist << " stopLane=" << stop.lane->getID() << " stopEndPos=" << endPos << "\n";
                }
#endif
                // regular stops are not emergencies
                double stopSpeed = laneMaxV;
                if (isWaypoint) {
                    bool waypointWithStop = false;
                    if (stop.getUntil() > t) {
                        // check if we have to slow down or even stop
                        SUMOTime time2end = 0;
                        if (stop.reached) {
                            time2end = TIME2STEPS((stop.pars.endPos - myState.myPos) / stop.getSpeed());
                        } else {
                            time2end = TIME2STEPS(
                                           // time to reach waypoint start
                                           stopDist / ((getSpeed() + stop.getSpeed()) / 2)
                                           // time to reach waypoint end
                                           + (stop.pars.endPos - stop.pars.startPos) / stop.getSpeed());
                        }
                        if (stop.getUntil() > t + time2end) {
                            // we need to stop
                            double distToEnd = stopDist;
                            if (!stop.reached) {
                                distToEnd += stop.pars.endPos - stop.pars.startPos;
                            }
                            stopSpeed = MAX2(cfModel.stopSpeed(this, getSpeed(), distToEnd), vMinComfortable);
                            waypointWithStop = true;
                        }
                    }
                    if (stop.reached) {
                        stopSpeed = MIN2(stop.getSpeed(), stopSpeed);
                        if (myState.myPos >= stop.pars.endPos && !waypointWithStop) {
                            stopDist = std::numeric_limits<double>::max();
                        }
                    } else {
                        stopSpeed = MIN2(MAX2(cfModel.freeSpeed(this, getSpeed(), stopDist, stop.getSpeed()), vMinComfortable), stopSpeed);
                        if (!stop.reached) {
                            stopDist += stop.pars.endPos - stop.pars.startPos;
                        }
                        if (lastLink != nullptr) {
                            lastLink->adaptLeaveSpeed(cfModel.freeSpeed(this, vLinkPass, endPos, stop.getSpeed(), false, MSCFModel::CalcReason::FUTURE));
                        }
                    }
                } else {
                    stopSpeed = MAX2(cfModel.stopSpeed(this, getSpeed(), stopDist), vMinComfortable);
                    if (lastLink != nullptr) {
                        lastLink->adaptLeaveSpeed(cfModel.stopSpeed(this, vLinkPass, endPos, MSCFModel::CalcReason::FUTURE));
                    }
                }
                v = MIN2(v, stopSpeed);
                if (lane->isInternal()) {
                    std::vector<MSLink*>::const_iterator exitLink = MSLane::succLinkSec(*this, view + 1, *lane, bestLaneConts);
                    assert(!lane->isLinkEnd(exitLink));
                    bool dummySetRequest;
                    double dummyVLinkWait;
                    checkLinkLeaderCurrentAndParallel(*exitLink, lane, seen, lastLink, v, vLinkPass, dummyVLinkWait, dummySetRequest);
                }

#ifdef DEBUG_PLAN_MOVE
                if (DEBUG_COND) {
                    std::cout << "\n" << SIMTIME << " next stop: distance = " << stopDist << " requires stopSpeed = " << stopSpeed << "\n";

                }
#endif
<<<<<<< HEAD
                if (isFirstStop) {
                    newStopDist = stopDist;
                    // if the vehicle is going to stop we don't need to look further
                    // (except for trains that make use of further link-approach registration for safety purposes)
                    if (!isWaypoint && !isRailway(getVClass())) {
                        lfLinks.emplace_back(v, stopDist);
                        foundRealStop = true;
                        break;
                    }
=======
            // if the vehicle is going to stop we don't need to look further
            // (except for trains that make use of further link-approach registration for safety purposes)
            if (!isWaypoint) {
                planningToStop = true;
                if (!isRailway(getVClass())) {
                    lfLinks.emplace_back(v, newStopDist);
                    break;
>>>>>>> aca94090
                }
            }
        }
        if (foundRealStop) {
            break;
        }

        // move to next lane
        //  get the next link used
        std::vector<MSLink*>::const_iterator link = MSLane::succLinkSec(*this, view + 1, *lane, bestLaneConts);

        // Check whether this is a turn (to save info about the next upcoming turn)
        if (!encounteredTurn) {
            if (!lane->isLinkEnd(link) && lane->getLinkCont().size() > 1) {
                LinkDirection linkDir = (*link)->getDirection();
                switch (linkDir) {
                    case LinkDirection::STRAIGHT:
                    case LinkDirection::NODIR:
                        break;
                    default:
                        nextTurn.first = seen;
                        nextTurn.second = *link;
                        encounteredTurn = true;
#ifdef DEBUG_NEXT_TURN
                        if (DEBUG_COND) {
                            std::cout << SIMTIME << " veh '" << getID() << "' nextTurn: " << toString(linkDir)
                                      << " at " << nextTurn.first << "m." << std::endl;
                        }
#endif
                }
            }
        }

        //  check whether the vehicle is on its final edge
        if (myCurrEdge + view + 1 == myRoute->end()
                || (myParameter->arrivalEdge >= 0 && getRoutePosition() + view == myParameter->arrivalEdge)) {
            const double arrivalSpeed = (myParameter->arrivalSpeedProcedure == ArrivalSpeedDefinition::GIVEN ?
                                         myParameter->arrivalSpeed : laneMaxV);
            // subtract the arrival speed from the remaining distance so we get one additional driving step with arrival speed
            // XXX: This does not work for ballistic update refs #2579
            const double distToArrival = seen + myArrivalPos - lane->getLength() - SPEED2DIST(arrivalSpeed);
            const double va = MAX2(NUMERICAL_EPS, cfModel.freeSpeed(this, getSpeed(), distToArrival, arrivalSpeed));
            v = MIN2(v, va);
            if (lastLink != nullptr) {
                lastLink->adaptLeaveSpeed(va);
            }
            lfLinks.push_back(DriveProcessItem(v, seen, lane->getEdge().isFringe() ? 1000 : 0));
            break;
        }
        // check whether the lane or the shadowLane is a dead end (allow some leeway on intersections)
        if (lane->isLinkEnd(link)
                || (MSGlobals::gSublane && brakeForOverlap(*link, lane))
                || (opposite && (*link)->getViaLaneOrLane()->getParallelOpposite() == nullptr
                    && !myLaneChangeModel->hasBlueLight())) {
            double va = cfModel.stopSpeed(this, getSpeed(), seen);
            if (lastLink != nullptr) {
                lastLink->adaptLeaveSpeed(va);
            }
            if (myLaneChangeModel->getCommittedSpeed() > 0) {
                v = MIN2(myLaneChangeModel->getCommittedSpeed(), v);
            } else {
                v = MIN2(va, v);
            }
#ifdef DEBUG_PLAN_MOVE
            if (DEBUG_COND) {
                std::cout << "   braking for link end lane=" << lane->getID() << " seen=" << seen
                          << " overlap=" << getLateralOverlap() << " va=" << va << " committed=" << myLaneChangeModel->getCommittedSpeed() << " v=" << v << "\n";

            }
#endif
            if (lane->isLinkEnd(link)) {
                lfLinks.emplace_back(v, seen);
                break;
            }
        }
        lateralShift += (*link)->getLateralShift();
        const bool yellowOrRed = (*link)->haveRed() || (*link)->haveYellow();
        // We distinguish 3 cases when determining the point at which a vehicle stops:
        // - links that require stopping: here the vehicle needs to stop close to the stop line
        //   to ensure it gets onto the junction in the next step. Otherwise the vehicle would 'forget'
        //   that it already stopped and need to stop again. This is necessary pending implementation of #999
        // - red/yellow light: here the vehicle 'knows' that it will have priority eventually and does not need to stop on a precise spot
        // - other types of minor links: the vehicle needs to stop as close to the junction as necessary
        //   to minimize the time window for passing the junction. If the
        //   vehicle 'decides' to accelerate and cannot enter the junction in
        //   the next step, new foes may appear and cause a collision (see #1096)
        // - major links: stopping point is irrelevant
        double laneStopOffset;
        const double majorStopOffset = MAX2(getVehicleType().getParameter().getJMParam(SUMO_ATTR_JM_STOPLINE_GAP, DIST_TO_STOPLINE_EXPECT_PRIORITY), lane->getVehicleStopOffset(this));
        // override low desired decel at yellow and red
        const double stopDecel = yellowOrRed && !isRailway(getVClass()) ? MAX2(MIN2(MSGlobals::gTLSYellowMinDecel, cfModel.getEmergencyDecel()), cfModel.getMaxDecel()) : cfModel.getMaxDecel();
        const double brakeDist = cfModel.brakeGap(myState.mySpeed, stopDecel, 0);
        const bool canBrakeBeforeLaneEnd = seen >= brakeDist;
        const bool canBrakeBeforeStopLine = seen - lane->getVehicleStopOffset(this) >= brakeDist;
        if (yellowOrRed) {
            // Wait at red traffic light with full distance if possible
            laneStopOffset = majorStopOffset;
        } else if ((*link)->havePriority()) {
            // On priority link, we should never stop below visibility distance
            laneStopOffset = MIN2((*link)->getFoeVisibilityDistance() - POSITION_EPS, majorStopOffset);
        } else {
            // On minor link, we should likewise never stop below visibility distance
            const double minorStopOffset = MAX2(lane->getVehicleStopOffset(this),
                                                getVehicleType().getParameter().getJMParam(SUMO_ATTR_JM_STOPLINE_CROSSING_GAP, MSPModel::SAFETY_GAP) - (*link)->getDistToFoePedCrossing());
            laneStopOffset = MIN2((*link)->getFoeVisibilityDistance() - POSITION_EPS, minorStopOffset);
        }
#ifdef DEBUG_PLAN_MOVE
        if (DEBUG_COND) {
            std::cout << SIMTIME << " veh=" << getID() << " desired stopOffset on lane '" << lane->getID() << "' is " << laneStopOffset << "\n";
        }
#endif
        if (canBrakeBeforeLaneEnd) {
            // avoid emergency braking if possible
            laneStopOffset = MIN2(laneStopOffset, seen - brakeDist);
        }
        laneStopOffset = MAX2(POSITION_EPS, laneStopOffset);
        double stopDist = MAX2(0., seen - laneStopOffset);
        if (yellowOrRed && getDevice(typeid(MSDevice_GLOSA)) != nullptr
                && static_cast<MSDevice_GLOSA*>(getDevice(typeid(MSDevice_GLOSA)))->getOverrideSafety()
                && static_cast<MSDevice_GLOSA*>(getDevice(typeid(MSDevice_GLOSA)))->isSpeedAdviceActive()) {
            stopDist = std::numeric_limits<double>::max();
        }
        if (newStopDist != std::numeric_limits<double>::max()) {
            stopDist = MAX2(stopDist, newStopDist);
        }
#ifdef DEBUG_PLAN_MOVE
        if (DEBUG_COND) {
            std::cout << SIMTIME << " veh=" << getID() << " effective stopOffset on lane '" << lane->getID()
                      << "' is " << laneStopOffset << " (-> stopDist=" << stopDist << ")" << std::endl;
        }
#endif
        if (isRailway(getVClass())
                && !lane->isInternal()) {
            // check for train direction reversal
            if (lane->getBidiLane() != nullptr
                    && (*link)->getLane()->getBidiLane() == lane) {
                double vMustReverse = getCarFollowModel().stopSpeed(this, getSpeed(), seen - POSITION_EPS);
                if (seen < 1) {
                    mustSeeBeforeReversal = 2 * seen + getLength();
                }
                v = MIN2(v, vMustReverse);
            }
            // signal that is passed in the current step does not count
            foundRailSignal |= ((*link)->getTLLogic() != nullptr
                                && (*link)->getTLLogic()->getLogicType() == TrafficLightType::RAIL_SIGNAL
                                && seen > SPEED2DIST(v));
        }

        bool canReverseEventually = false;
        const double vReverse = checkReversal(canReverseEventually, laneMaxV, seen);
        v = MIN2(v, vReverse);
#ifdef DEBUG_PLAN_MOVE
        if (DEBUG_COND) {
            std::cout << SIMTIME << " veh=" << getID() << " canReverseEventually=" << canReverseEventually << " v=" << v << "\n";
        }
#endif

        // check whether we need to slow down in order to finish a continuous lane change
        if (myLaneChangeModel->isChangingLanes()) {
            if (    // slow down to finish lane change before a turn lane
                ((*link)->getDirection() == LinkDirection::LEFT || (*link)->getDirection() == LinkDirection::RIGHT) ||
                // slow down to finish lane change before the shadow lane ends
                (myLaneChangeModel->getShadowLane() != nullptr &&
                 (*link)->getViaLaneOrLane()->getParallelLane(myLaneChangeModel->getShadowDirection()) == nullptr)) {
                // XXX maybe this is too harsh. Vehicles could cut some corners here
                const double timeRemaining = STEPS2TIME(myLaneChangeModel->remainingTime());
                assert(timeRemaining != 0);
                // XXX: Euler-logic (#860), but I couldn't identify problems from this yet (Leo). Refs. #2575
                const double va = MAX2(cfModel.stopSpeed(this, getSpeed(), seen - POSITION_EPS),
                                       (seen - POSITION_EPS) / timeRemaining);
#ifdef DEBUG_PLAN_MOVE
                if (DEBUG_COND) {
                    std::cout << SIMTIME << " veh=" << getID() << " slowing down to finish continuous change before"
                              << " link=" << (*link)->getViaLaneOrLane()->getID()
                              << " timeRemaining=" << timeRemaining
                              << " v=" << v
                              << " va=" << va
                              << std::endl;
                }
#endif
                v = MIN2(va, v);
            }
        }

        // - always issue a request to leave the intersection we are currently on
        const bool leavingCurrentIntersection = myLane->getEdge().isInternal() && lastLink == nullptr;
        // - do not issue a request to enter an intersection after we already slowed down for an earlier one
        const bool abortRequestAfterMinor = slowedDownForMinor && (*link)->getInternalLaneBefore() == nullptr;
        // - even if red, if we cannot break we should issue a request
        bool setRequest = (v > NUMERICAL_EPS_SPEED && !abortRequestAfterMinor) || (leavingCurrentIntersection);

        double stopSpeed = cfModel.stopSpeed(this, getSpeed(), stopDist, stopDecel, MSCFModel::CalcReason::CURRENT_WAIT);
        double vLinkWait = MIN2(v, stopSpeed);
#ifdef DEBUG_PLAN_MOVE
        if (DEBUG_COND) {
            std::cout
                    << " stopDist=" << stopDist
                    << " stopDecel=" << stopDecel
                    << " vLinkWait=" << vLinkWait
                    << " brakeDist=" << brakeDist
                    << " seen=" << seen
                    << " leaveIntersection=" << leavingCurrentIntersection
                    << " setRequest=" << setRequest
                    //<< std::setprecision(16)
                    //<< " v=" << v
                    //<< " speedEps=" << NUMERICAL_EPS_SPEED
                    //<< std::setprecision(gPrecision)
                    << "\n";
        }
#endif

        if (yellowOrRed && canBrakeBeforeStopLine && !ignoreRed(*link, canBrakeBeforeStopLine) && seen >= mustSeeBeforeReversal) {
            if (lane->isInternal()) {
                checkLinkLeaderCurrentAndParallel(*link, lane, seen, lastLink, v, vLinkPass, vLinkWait, setRequest);
            }
            // arrivalSpeed / arrivalTime when braking for red light is only relevent for rail signal switching
            const SUMOTime arrivalTime = getArrivalTime(t, seen, v, vLinkPass);
            // the vehicle is able to brake in front of a yellow/red traffic light
            lfLinks.push_back(DriveProcessItem(*link, v, vLinkWait, false, arrivalTime, vLinkWait, 0, seen, -1));
            //lfLinks.push_back(DriveProcessItem(0, vLinkWait, vLinkWait, false, 0, 0, stopDist));
            break;
        }

        const MSLink* entryLink = (*link)->getCorrespondingEntryLink();
        if (entryLink->haveRed() && ignoreRed(*link, canBrakeBeforeStopLine) && STEPS2TIME(t - entryLink->getLastStateChange()) > 2) {
            // restrict speed when ignoring a red light
            const double redSpeed = MIN2(v, getVehicleType().getParameter().getJMParam(SUMO_ATTR_JM_DRIVE_RED_SPEED, v));
            const double va = MAX2(redSpeed, cfModel.freeSpeed(this, getSpeed(), seen, redSpeed));
            v = MIN2(va, v);
#ifdef DEBUG_PLAN_MOVE
            if (DEBUG_COND) std::cout
                        << "   ignoreRed spent=" << STEPS2TIME(t - (*link)->getLastStateChange())
                        << " redSpeed=" << redSpeed
                        << " va=" << va
                        << " v=" << v
                        << "\n";
#endif
        }

        checkLinkLeaderCurrentAndParallel(*link, lane, seen, lastLink, v, vLinkPass, vLinkWait, setRequest);

        if (lastLink != nullptr) {
            lastLink->adaptLeaveSpeed(laneMaxV);
        }
        double arrivalSpeed = vLinkPass;
        // vehicles should decelerate when approaching a minor link
        // - unless they are close enough to have clear visibility of all relevant foe lanes and may start to accelerate again
        // - and unless they are so close that stopping is impossible (i.e. when a green light turns to yellow when close to the junction)

        // whether the vehicle/driver is close enough to the link to see all possible foes #2123
        const double visibilityDistance = (*link)->getFoeVisibilityDistance();
        const double determinedFoePresence = seen <= visibilityDistance;
//        // VARIANT: account for time needed to recognize whether relevant vehicles are on the foe lanes. (Leo)
//        double foeRecognitionTime = 0.0;
//        double determinedFoePresence = seen < visibilityDistance - myState.mySpeed*foeRecognitionTime;

#ifdef DEBUG_PLAN_MOVE
        if (DEBUG_COND) {
            std::cout << " approaching link=" << (*link)->getViaLaneOrLane()->getID() << " prio=" << (*link)->havePriority() << " seen=" << seen << " visibilityDistance=" << visibilityDistance << " brakeDist=" << brakeDist << "\n";
        }
#endif

        const bool couldBrakeForMinor = !(*link)->havePriority() && brakeDist < seen && !(*link)->lastWasContMajor();
        if (couldBrakeForMinor && !determinedFoePresence) {
            // vehicle decelerates just enough to be able to stop if necessary and then accelerates
            double maxSpeedAtVisibilityDist = cfModel.maximumSafeStopSpeed(visibilityDistance, cfModel.getMaxDecel(), myState.mySpeed, false, 0., false);
            // XXX: estimateSpeedAfterDistance does not use euler-logic (thus returns a lower value than possible here...)
            double maxArrivalSpeed = cfModel.estimateSpeedAfterDistance(visibilityDistance, maxSpeedAtVisibilityDist, cfModel.getMaxAccel());
            arrivalSpeed = MIN2(vLinkPass, maxArrivalSpeed);
            slowedDownForMinor = true;
#ifdef DEBUG_PLAN_MOVE
            if (DEBUG_COND) {
                std::cout << "   slowedDownForMinor maxSpeedAtVisDist=" << maxSpeedAtVisibilityDist << " maxArrivalSpeed=" << maxArrivalSpeed << " arrivalSpeed=" << arrivalSpeed << "\n";
            }
#endif
        } else if ((*link)->getState() == LINKSTATE_EQUAL && myWaitingTime > 0) {
            // check for deadlock (circular yielding)
            //std::cout << SIMTIME << " veh=" << getID() << " check rbl-deadlock\n";
            std::pair<const SUMOVehicle*, const MSLink*> blocker = (*link)->getFirstApproachingFoe(*link);
            //std::cout << "   blocker=" << Named::getIDSecure(blocker.first) << "\n";
            int n = 100;
            while (blocker.second != nullptr && blocker.second != *link && n > 0) {
                blocker = blocker.second->getFirstApproachingFoe(*link);
                n--;
                //std::cout << "   blocker=" << Named::getIDSecure(blocker.first) << "\n";
            }
            if (n == 0) {
                WRITE_WARNINGF(TL("Suspicious right_before_left junction '%'."), lane->getEdge().getToJunction()->getID());
            }
            //std::cout << "   blockerLink=" << blocker.second << " link=" << *link << "\n";
            if (blocker.second == *link) {
                const double threshold = (*link)->getDirection() == LinkDirection::STRAIGHT ? 0.25 : 0.75;
                if (RandHelper::rand(getRNG()) < threshold) {
                    //std::cout << "   abort request, threshold=" << threshold << "\n";
                    setRequest = false;
                }
            }
        }

        const SUMOTime arrivalTime = getArrivalTime(t, seen, v, arrivalSpeed);
        if (couldBrakeForMinor && determinedFoePresence && (*link)->getLane()->getEdge().isRoundabout()) {
            const bool wasOpened = (*link)->opened(arrivalTime, arrivalSpeed, arrivalSpeed,
                                                   getLength(), getImpatience(),
                                                   getCarFollowModel().getMaxDecel(),
                                                   getWaitingTime(), getLateralPositionOnLane(),
                                                   nullptr, false, this);
            if (!wasOpened) {
                slowedDownForMinor = true;
            }
#ifdef DEBUG_PLAN_MOVE
            if (DEBUG_COND) {
                std::cout << "   slowedDownForMinor at roundabout=" << (!wasOpened) << "\n";
            }
#endif
        }

        // compute arrival speed and arrival time if vehicle starts braking now
        // if stopping is possible, arrivalTime can be arbitrarily large. A small value keeps fractional times (impatience) meaningful
        double arrivalSpeedBraking = 0;
        const double bGap = cfModel.brakeGap(v);
        if (seen < bGap && !isStopped() && !planningToStop) { // XXX: should this use the current speed (at least for the ballistic case)? (Leo) Refs. #2575
            // vehicle cannot come to a complete stop in time
            if (MSGlobals::gSemiImplicitEulerUpdate) {
                arrivalSpeedBraking = cfModel.getMinimalArrivalSpeedEuler(seen, v);
                // due to discrete/continuous mismatch (when using Euler update) we have to ensure that braking actually helps
                arrivalSpeedBraking = MIN2(arrivalSpeedBraking, arrivalSpeed);
            } else {
                arrivalSpeedBraking = cfModel.getMinimalArrivalSpeed(seen, myState.mySpeed);
            }
        }

        // estimate leave speed for passing time computation
        // l=linkLength, a=accel, t=continuousTime, v=vLeave
        // l=v*t + 0.5*a*t^2, solve for t and multiply with a, then add v
        const double estimatedLeaveSpeed = MIN2((*link)->getViaLaneOrLane()->getVehicleMaxSpeed(this),
                                                getCarFollowModel().estimateSpeedAfterDistance((*link)->getLength(), arrivalSpeed, getVehicleType().getCarFollowModel().getMaxAccel()));
        lfLinks.push_back(DriveProcessItem(*link, v, vLinkWait, setRequest,
                                           arrivalTime, arrivalSpeed,
                                           arrivalSpeedBraking,
                                           seen, estimatedLeaveSpeed));
        if ((*link)->getViaLane() == nullptr) {
            hadNonInternal = true;
            ++view;
        }
#ifdef DEBUG_PLAN_MOVE
        if (DEBUG_COND) {
            std::cout << "   checkAbort setRequest=" << setRequest << " v=" << v << " seen=" << seen << " dist=" << dist
                      << " seenNonInternal=" << seenNonInternal
                      << " seenInternal=" << seenInternal << " length=" << vehicleLength << "\n";
        }
#endif
        // we need to look ahead far enough to see available space for checkRewindLinkLanes
        if ((!setRequest || v <= 0 || seen > dist) && hadNonInternal && seenNonInternal > MAX2(vehicleLength * CRLL_LOOK_AHEAD, vehicleLength + seenInternal) && foundRailSignal) {
            break;
        }
        // get the following lane
        lane = (*link)->getViaLaneOrLane();
        laneMaxV = lane->getVehicleMaxSpeed(this);
        if (myInfluencer && !myInfluencer->considerSafeVelocity()) {
            laneMaxV = std::numeric_limits<double>::max();
        }
        // the link was passed
        // compute the velocity to use when the link is not blocked by other vehicles
        //  the vehicle shall be not faster when reaching the next lane than allowed
        //  speed limits are not emergencies (e.g. when the limit changes suddenly due to TraCI or a variableSpeedSignal)
        const double va = MAX2(cfModel.freeSpeed(this, getSpeed(), seen, laneMaxV), vMinComfortable);
        v = MIN2(va, v);
#ifdef DEBUG_PLAN_MOVE
        if (DEBUG_COND) {
            std::cout << "   laneMaxV=" << laneMaxV << " freeSpeed=" << va << " v=" << v << "\n";
        }
#endif
        if (lane->getEdge().isInternal()) {
            seenInternal += lane->getLength();
        } else {
            seenNonInternal += lane->getLength();
        }
        // do not restrict results to the current vehicle to allow caching for the current time step
        leaderLane = opposite ? lane->getParallelOpposite() : lane;
        if (leaderLane == nullptr) {

            break;
        }
        ahead = opposite ? MSLeaderInfo(leaderLane->getWidth()) : leaderLane->getLastVehicleInformation(nullptr, 0);
        seen += lane->getLength();
        vLinkPass = MIN2(cfModel.estimateSpeedAfterDistance(lane->getLength(), v, cfModel.getMaxAccel()), laneMaxV); // upper bound
        lastLink = &lfLinks.back();
    }

//#ifdef DEBUG_PLAN_MOVE
//    if(DEBUG_COND){
//        std::cout << "planMoveInternal found safe speed v = " << v << std::endl;
//    }
//#endif

#ifdef PARALLEL_STOPWATCH
    myLane->getStopWatch()[0].stop();
#endif
}


double
MSVehicle::slowDownForSchedule(double vMinComfortable) const {
    const double sfp = getVehicleType().getParameter().speedFactorPremature;
    const MSStop& stop = myStops.front();
    std::pair<double, double> timeDist = estimateTimeToNextStop();
    double arrivalDelay = SIMTIME + timeDist.first - STEPS2TIME(stop.pars.arrival);
    double t = STEPS2TIME(stop.pars.arrival - SIMSTEP);
    if (stop.pars.hasParameter(toString(SUMO_ATTR_FLEX_ARRIVAL))) {
        SUMOTime flexStart = string2time(stop.pars.getParameter(toString(SUMO_ATTR_FLEX_ARRIVAL)));
        arrivalDelay += STEPS2TIME(stop.pars.arrival - flexStart);
        t = STEPS2TIME(flexStart - SIMSTEP);
    } else if (stop.pars.started >= 0 && MSGlobals::gUseStopStarted) {
        arrivalDelay += STEPS2TIME(stop.pars.arrival - stop.pars.started);
        t = STEPS2TIME(stop.pars.started - SIMSTEP);
    }
    if (arrivalDelay < 0 && sfp < getChosenSpeedFactor()) {
        // we can slow down to better match the schedule (and increase energy efficiency)
        const double vSlowDownMin = MAX2(myLane->getSpeedLimit() * sfp, vMinComfortable);
        const double s = timeDist.second;
        const double b = getCarFollowModel().getMaxDecel();
        // x = speed for arriving in t seconds
        // u = time at full speed
        // u * x + (t - u) * 0.5 * x = s
        // t - u = x / b
        // eliminate u, solve x
        const double radicand = 4 * t * t * b * b - 8 * s * b;
        const double x = radicand >= 0 ? t * b - sqrt(radicand) * 0.5 : vSlowDownMin;
        double vSlowDown = x < vSlowDownMin ? vSlowDownMin : x;
#ifdef DEBUG_PLAN_MOVE
        if (DEBUG_COND) {
            std::cout << SIMTIME << " veh=" << getID() << " ad=" << arrivalDelay << " t=" << t << " vsm=" << vSlowDownMin
                      << " r=" << radicand << " vs=" << vSlowDown << "\n";
        }
#endif
        return vSlowDown;
    } else if (arrivalDelay > 0 && sfp > getChosenSpeedFactor()) {
        // in principle we could up to catch up with the schedule
        // but at this point we can only lower the speed, the
        // information would have to be used when computing getVehicleMaxSpeed
    }
    return getMaxSpeed();
}

SUMOTime
MSVehicle::getArrivalTime(SUMOTime t, double seen, double v, double arrivalSpeed) const {
    const MSCFModel& cfModel = getCarFollowModel();
    SUMOTime arrivalTime;
    if (MSGlobals::gSemiImplicitEulerUpdate) {
        // @note intuitively it would make sense to compare arrivalSpeed with getSpeed() instead of v
        // however, due to the current position update rule (ticket #860) the vehicle moves with v in this step
        // subtract DELTA_T because t is the time at the end of this step and the movement is not carried out yet
        arrivalTime = t - DELTA_T + cfModel.getMinimalArrivalTime(seen, v, arrivalSpeed);
    } else {
        arrivalTime = t - DELTA_T + cfModel.getMinimalArrivalTime(seen, myState.mySpeed, arrivalSpeed);
    }
    if (isStopped()) {
        arrivalTime += MAX2((SUMOTime)0, myStops.front().duration);
    }
    return arrivalTime;
}


void
MSVehicle::adaptToLeaders(const MSLeaderInfo& ahead, double latOffset,
                          const double seen, DriveProcessItem* const lastLink,
                          const MSLane* const lane, double& v, double& vLinkPass) const {
    int rightmost;
    int leftmost;
    ahead.getSubLanes(this, latOffset, rightmost, leftmost);
#ifdef DEBUG_PLAN_MOVE
    if (DEBUG_COND) std::cout << SIMTIME
                                  << "\nADAPT_TO_LEADERS\nveh=" << getID()
                                  << " lane=" << lane->getID()
                                  << " latOffset=" << latOffset
                                  << " rm=" << rightmost
                                  << " lm=" << leftmost
                                  << " shift=" << ahead.getSublaneOffset()
                                  << " ahead=" << ahead.toString()
                                  << "\n";
#endif
    /*
    if (myLaneChangeModel->getCommittedSpeed() > 0) {
        v = MIN2(v, myLaneChangeModel->getCommittedSpeed());
        vLinkPass = MIN2(vLinkPass, myLaneChangeModel->getCommittedSpeed());
    #ifdef DEBUG_PLAN_MOVE
        if (DEBUG_COND) std::cout << "   hasCommitted=" << myLaneChangeModel->getCommittedSpeed() << "\n";
    #endif
        return;
    }
    */
    for (int sublane = rightmost; sublane <= leftmost; ++sublane) {
        const MSVehicle* pred = ahead[sublane];
        if (pred != nullptr && pred != this) {
            // @todo avoid multiple adaptations to the same leader
            const double predBack = pred->getBackPositionOnLane(lane);
            double gap = (lastLink == nullptr
                          ? predBack - myState.myPos - getVehicleType().getMinGap()
                          : predBack + seen - lane->getLength() - getVehicleType().getMinGap());
            bool oncoming = false;
            if (myLaneChangeModel->isOpposite()) {
                if (pred->getLaneChangeModel().isOpposite() || lane == pred->getLaneChangeModel().getShadowLane()) {
                    // ego might and leader are driving against lane
                    gap = (lastLink == nullptr
                           ? myState.myPos - predBack - getVehicleType().getMinGap()
                           : predBack + seen - lane->getLength() - getVehicleType().getMinGap());
                } else {
                    // ego and leader are driving in the same direction as lane (shadowlane for ego)
                    gap = (lastLink == nullptr
                           ? predBack - (myLane->getLength() - myState.myPos) - getVehicleType().getMinGap()
                           : predBack + seen - lane->getLength() - getVehicleType().getMinGap());
                }
            } else if (pred->getLaneChangeModel().isOpposite() && pred->getLaneChangeModel().getShadowLane() != lane) {
                // must react to stopped / dangerous oncoming vehicles
                gap += -pred->getVehicleType().getLength() + getVehicleType().getMinGap() - MAX2(getVehicleType().getMinGap(), pred->getVehicleType().getMinGap());
                // try to avoid collision in the next second
                const double predMaxDist = pred->getSpeed() + pred->getCarFollowModel().getMaxAccel();
#ifdef DEBUG_PLAN_MOVE
                if (DEBUG_COND) {
                    std::cout << "    fixedGap=" << gap << " predMaxDist=" << predMaxDist << "\n";
                }
#endif
                if (gap < predMaxDist + getSpeed() || pred->getLane() == lane->getBidiLane()) {
                    gap -= predMaxDist;
                }
            } else if (pred->getLane() == lane->getBidiLane()) {
                gap -= pred->getVehicleType().getLengthWithGap();
                oncoming = true;
            }
#ifdef DEBUG_PLAN_MOVE
            if (DEBUG_COND) {
                std::cout << "     pred=" << pred->getID() << " predLane=" << pred->getLane()->getID() << " predPos=" << pred->getPositionOnLane() << " gap=" << gap << " predBack=" << predBack << " seen=" << seen << " lane=" << lane->getID() << " myLane=" << myLane->getID() << " lastLink=" << (lastLink == nullptr ? "NULL" : lastLink->myLink->getDescription()) << " oncoming=" << oncoming << "\n";
            }
#endif
            if (oncoming && gap >= 0) {
                adaptToOncomingLeader(std::make_pair(pred, gap), lastLink, v, vLinkPass);
            } else {
                adaptToLeader(std::make_pair(pred, gap), seen, lastLink, v, vLinkPass);
            }
        }
    }
}

void
MSVehicle::adaptToLeaderDistance(const MSLeaderDistanceInfo& ahead, double latOffset,
                                 double seen,
                                 DriveProcessItem* const lastLink,
                                 double& v, double& vLinkPass) const {
    int rightmost;
    int leftmost;
    ahead.getSubLanes(this, latOffset, rightmost, leftmost);
#ifdef DEBUG_PLAN_MOVE
    if (DEBUG_COND) std::cout << SIMTIME
                                  << "\nADAPT_TO_LEADERS_DISTANCE\nveh=" << getID()
                                  << " latOffset=" << latOffset
                                  << " rm=" << rightmost
                                  << " lm=" << leftmost
                                  << " ahead=" << ahead.toString()
                                  << "\n";
#endif
    for (int sublane = rightmost; sublane <= leftmost; ++sublane) {
        CLeaderDist predDist = ahead[sublane];
        const MSVehicle* pred = predDist.first;
        if (pred != nullptr && pred != this) {
#ifdef DEBUG_PLAN_MOVE
            if (DEBUG_COND) {
                std::cout << "     pred=" << pred->getID() << " predLane=" << pred->getLane()->getID() << " predPos=" << pred->getPositionOnLane() << " gap=" << predDist.second << "\n";
            }
#endif
            adaptToLeader(predDist, seen, lastLink, v, vLinkPass);
        }
    }
}


void
MSVehicle::adaptToLeader(const std::pair<const MSVehicle*, double> leaderInfo,
                         double seen,
                         DriveProcessItem* const lastLink,
                         double& v, double& vLinkPass) const {
    if (leaderInfo.first != 0) {
        if (ignoreFoe(leaderInfo.first)) {
#ifdef DEBUG_PLAN_MOVE_LEADERINFO
            if (DEBUG_COND) {
                std::cout << "  foe ignored\n";
            }
#endif
            return;
        }
        const MSCFModel& cfModel = getCarFollowModel();
        double vsafeLeader = 0;
        if (!MSGlobals::gSemiImplicitEulerUpdate) {
            vsafeLeader = -std::numeric_limits<double>::max();
        }
        bool backOnRoute = true;
        if (leaderInfo.second < 0 && lastLink != nullptr && lastLink->myLink != nullptr) {
            backOnRoute = false;
            // this can either be
            // a) a merging situation (leader back is is not our route) or
            // b) a minGap violation / collision
            MSLane* current = lastLink->myLink->getViaLaneOrLane();
            if (leaderInfo.first->getBackLane() == current) {
                backOnRoute = true;
            } else {
                for (MSLane* lane : getBestLanesContinuation()) {
                    if (lane == current) {
                        break;
                    }
                    if (leaderInfo.first->getBackLane() == lane) {
                        backOnRoute = true;
                    }
                }
            }
#ifdef DEBUG_PLAN_MOVE
            if (DEBUG_COND) {
                std::cout << SIMTIME << " current=" << current->getID() << " leaderBackLane=" << leaderInfo.first->getBackLane()->getID() << " backOnRoute=" << backOnRoute << "\n";
            }
#endif
            if (!backOnRoute) {
                double stopDist = seen - current->getLength() - POSITION_EPS;
                if (lastLink->myLink->getInternalLaneBefore() != nullptr) {
                    // do not drive onto the junction conflict area
                    stopDist -= lastLink->myLink->getInternalLaneBefore()->getLength();
                }
                vsafeLeader = cfModel.stopSpeed(this, getSpeed(), stopDist);
            }
        }
        if (backOnRoute) {
            vsafeLeader = cfModel.followSpeed(this, getSpeed(), leaderInfo.second, leaderInfo.first->getSpeed(), leaderInfo.first->getCurrentApparentDecel(), leaderInfo.first);
        }
        if (lastLink != nullptr) {
            const double futureVSafe = cfModel.followSpeed(this, lastLink->accelV, leaderInfo.second, leaderInfo.first->getSpeed(), leaderInfo.first->getCurrentApparentDecel(), leaderInfo.first, MSCFModel::CalcReason::FUTURE);
            lastLink->adaptLeaveSpeed(futureVSafe);
#ifdef DEBUG_PLAN_MOVE
            if (DEBUG_COND) {
                std::cout << "   vlinkpass=" << lastLink->myVLinkPass << " futureVSafe=" << futureVSafe << "\n";
            }
#endif
        }
        v = MIN2(v, vsafeLeader);
        vLinkPass = MIN2(vLinkPass, vsafeLeader);
#ifdef DEBUG_PLAN_MOVE
        if (DEBUG_COND) std::cout
                    << SIMTIME
                    //std::cout << std::setprecision(10);
                    << " veh=" << getID()
                    << " lead=" << leaderInfo.first->getID()
                    << " leadSpeed=" << leaderInfo.first->getSpeed()
                    << " gap=" << leaderInfo.second
                    << " leadLane=" << leaderInfo.first->getLane()->getID()
                    << " predPos=" << leaderInfo.first->getPositionOnLane()
                    << " myLane=" << myLane->getID()
                    << " v=" << v
                    << " vSafeLeader=" << vsafeLeader
                    << " vLinkPass=" << vLinkPass
                    << "\n";
#endif
    }
}


void
MSVehicle::adaptToJunctionLeader(const std::pair<const MSVehicle*, double> leaderInfo,
                                 const double seen, DriveProcessItem* const lastLink,
                                 const MSLane* const lane, double& v, double& vLinkPass,
                                 double distToCrossing) const {
    if (leaderInfo.first != 0) {
        if (ignoreFoe(leaderInfo.first)) {
#ifdef DEBUG_PLAN_MOVE_LEADERINFO
            if (DEBUG_COND) {
                std::cout << "  junction foe ignored\n";
            }
#endif
            return;
        }
        const MSCFModel& cfModel = getCarFollowModel();
        double vsafeLeader = 0;
        if (!MSGlobals::gSemiImplicitEulerUpdate) {
            vsafeLeader = -std::numeric_limits<double>::max();
        }
        if (leaderInfo.second >= 0) {
            if (hasDeparted()) {
                vsafeLeader = cfModel.followSpeed(this, getSpeed(), leaderInfo.second, leaderInfo.first->getSpeed(), leaderInfo.first->getCurrentApparentDecel(), leaderInfo.first);
            } else {
                // called in the context of MSLane::isInsertionSuccess
                vsafeLeader = cfModel.insertionFollowSpeed(this, getSpeed(), leaderInfo.second, leaderInfo.first->getSpeed(), leaderInfo.first->getCurrentApparentDecel(), leaderInfo.first);
            }
        } else if (leaderInfo.first != this) {
            // the leading, in-lapping vehicle is occupying the complete next lane
            // stop before entering this lane
            vsafeLeader = cfModel.stopSpeed(this, getSpeed(), seen - lane->getLength() - POSITION_EPS);
#ifdef DEBUG_PLAN_MOVE_LEADERINFO
            if (DEBUG_COND) {
                std::cout << SIMTIME << " veh=" << getID() << "  stopping before junction: lane=" << lane->getID() << " seen=" << seen
                          << " laneLength=" << lane->getLength()
                          << " stopDist=" << seen - lane->getLength()  - POSITION_EPS
                          << " vsafeLeader=" << vsafeLeader
                          << " distToCrossing=" << distToCrossing
                          << "\n";
            }
#endif
        }
        if (distToCrossing >= 0) {
            // can the leader still stop in the way?
            const double vStop = cfModel.stopSpeed(this, getSpeed(), distToCrossing - getVehicleType().getMinGap());
            if (leaderInfo.first == this) {
                // braking for pedestrian
                const double vStopCrossing = cfModel.stopSpeed(this, getSpeed(), distToCrossing);
                vsafeLeader = vStopCrossing;
#ifdef DEBUG_PLAN_MOVE_LEADERINFO
                if (DEBUG_COND) {
                    std::cout << "  breaking for pedestrian distToCrossing=" << distToCrossing << " vStopCrossing=" << vStopCrossing << "\n";
                }
#endif
                if (lastLink != nullptr) {
                    lastLink->adaptStopSpeed(vsafeLeader);
                }
            } else if (leaderInfo.second == -std::numeric_limits<double>::max()) {
                // drive up to the crossing point and stop
#ifdef DEBUG_PLAN_MOVE_LEADERINFO
                if (DEBUG_COND) {
                    std::cout << "  stop at crossing point for critical leader vStop=" << vStop << "\n";
                };
#endif
                vsafeLeader = MAX2(vsafeLeader, vStop);
            } else {
                const double leaderDistToCrossing = distToCrossing - leaderInfo.second;
                // estimate the time at which the leader has gone past the crossing point
                const double leaderPastCPTime = leaderDistToCrossing / MAX2(leaderInfo.first->getSpeed(), SUMO_const_haltingSpeed);
                // reach distToCrossing after that time
                // avgSpeed * leaderPastCPTime = distToCrossing
                // ballistic: avgSpeed = (getSpeed + vFinal) / 2
                const double vFinal = MAX2(getSpeed(), 2 * (distToCrossing - getVehicleType().getMinGap()) / leaderPastCPTime - getSpeed());
                const double v2 = getSpeed() + ACCEL2SPEED((vFinal - getSpeed()) / leaderPastCPTime);
                vsafeLeader = MAX2(vsafeLeader, MIN2(v2, vStop));
#ifdef DEBUG_PLAN_MOVE_LEADERINFO
                if (DEBUG_COND) {
                    std::cout << "    driving up to the crossing point (distToCrossing=" << distToCrossing << ")"
                              << " leaderPastCPTime=" << leaderPastCPTime
                              << " vFinal=" << vFinal
                              << " v2=" << v2
                              << " vStop=" << vStop
                              << " vsafeLeader=" << vsafeLeader << "\n";
                }
#endif
            }
        }
        if (lastLink != nullptr) {
            lastLink->adaptLeaveSpeed(vsafeLeader);
        }
        v = MIN2(v, vsafeLeader);
        vLinkPass = MIN2(vLinkPass, vsafeLeader);
#ifdef DEBUG_PLAN_MOVE
        if (DEBUG_COND) std::cout
                    << SIMTIME
                    //std::cout << std::setprecision(10);
                    << " veh=" << getID()
                    << " lead=" << leaderInfo.first->getID()
                    << " leadSpeed=" << leaderInfo.first->getSpeed()
                    << " gap=" << leaderInfo.second
                    << " leadLane=" << leaderInfo.first->getLane()->getID()
                    << " predPos=" << leaderInfo.first->getPositionOnLane()
                    << " seen=" << seen
                    << " lane=" << lane->getID()
                    << " myLane=" << myLane->getID()
                    << " dTC=" << distToCrossing
                    << " v=" << v
                    << " vSafeLeader=" << vsafeLeader
                    << " vLinkPass=" << vLinkPass
                    << "\n";
#endif
    }
}


void
MSVehicle::adaptToOncomingLeader(const std::pair<const MSVehicle*, double> leaderInfo,
                                 DriveProcessItem* const lastLink,
                                 double& v, double& vLinkPass) const {
    if (leaderInfo.first != 0) {
        if (ignoreFoe(leaderInfo.first)) {
#ifdef DEBUG_PLAN_MOVE_LEADERINFO
            if (DEBUG_COND) {
                std::cout << "  oncoming foe ignored\n";
            }
#endif
            return;
        }
        const MSCFModel& cfModel = getCarFollowModel();
        const MSVehicle* lead = leaderInfo.first;
        const MSCFModel& cfModelL = lead->getCarFollowModel();
        // assume the leader reacts symmetrically (neither stopping instantly nor ignoring ego)
        const double leaderBrakeGap = cfModelL.brakeGap(lead->getSpeed(), cfModelL.getMaxDecel(), 0);
        const double egoBrakeGap = cfModel.brakeGap(getSpeed(), cfModel.getMaxDecel(), 0);
        const double gapSum = leaderBrakeGap + egoBrakeGap;
        // ensure that both vehicles can leave an intersection if they are currently on it
        double egoExit = getDistanceToLeaveJunction();
        const double leaderExit = lead->getDistanceToLeaveJunction();
        double gap = leaderInfo.second;
        if (egoExit + leaderExit < gap) {
            gap -= egoExit + leaderExit;
        } else {
            egoExit = 0;
        }
        // split any distance in excess of brakeGaps evenly
        const double freeGap = MAX2(0.0, gap - gapSum);
        const double splitGap = MIN2(gap, gapSum);
        // assume remaining distance is allocated in proportion to braking distance
        const double gapRatio = gapSum > 0 ? egoBrakeGap / gapSum : 0.5;
        const double vsafeLeader = cfModel.stopSpeed(this, getSpeed(), splitGap * gapRatio + egoExit + 0.5 * freeGap);
        if (lastLink != nullptr) {
            const double futureVSafe = cfModel.stopSpeed(this, lastLink->accelV, leaderInfo.second, MSCFModel::CalcReason::FUTURE);
            lastLink->adaptLeaveSpeed(futureVSafe);
#ifdef DEBUG_PLAN_MOVE
            if (DEBUG_COND) {
                std::cout << "   vlinkpass=" << lastLink->myVLinkPass << " futureVSafe=" << futureVSafe << "\n";
            }
#endif
        }
        v = MIN2(v, vsafeLeader);
        vLinkPass = MIN2(vLinkPass, vsafeLeader);
#ifdef DEBUG_PLAN_MOVE
        if (DEBUG_COND) std::cout
                    << SIMTIME
                    //std::cout << std::setprecision(10);
                    << " veh=" << getID()
                    << " oncomingLead=" << lead->getID()
                    << " leadSpeed=" << lead->getSpeed()
                    << " gap=" << leaderInfo.second
                    << " gap2=" << gap
                    << " gapRatio=" << gapRatio
                    << " leadLane=" << lead->getLane()->getID()
                    << " predPos=" << lead->getPositionOnLane()
                    << " myLane=" << myLane->getID()
                    << " v=" << v
                    << " vSafeLeader=" << vsafeLeader
                    << " vLinkPass=" << vLinkPass
                    << "\n";
#endif
    }
}


void
MSVehicle::checkLinkLeaderCurrentAndParallel(const MSLink* link, const MSLane* lane, double seen,
        DriveProcessItem* const lastLink, double& v, double& vLinkPass, double& vLinkWait, bool& setRequest) const {
    if (MSGlobals::gUsingInternalLanes && (myInfluencer == nullptr || myInfluencer->getRespectJunctionLeaderPriority())) {
        // we want to pass the link but need to check for foes on internal lanes
        checkLinkLeader(link, lane, seen, lastLink, v, vLinkPass, vLinkWait, setRequest);
        if (myLaneChangeModel->getShadowLane() != nullptr) {
            const MSLink* const parallelLink = link->getParallelLink(myLaneChangeModel->getShadowDirection());
            if (parallelLink != nullptr) {
                checkLinkLeader(parallelLink, lane, seen, lastLink, v, vLinkPass, vLinkWait, setRequest, true);
            }
        }
    }

}

void
MSVehicle::checkLinkLeader(const MSLink* link, const MSLane* lane, double seen,
                           DriveProcessItem* const lastLink, double& v, double& vLinkPass, double& vLinkWait, bool& setRequest,
                           bool isShadowLink) const {
#ifdef DEBUG_PLAN_MOVE_LEADERINFO
    if (DEBUG_COND) {
        gDebugFlag1 = true;    // See MSLink::getLeaderInfo
    }
#endif
    const MSLink::LinkLeaders linkLeaders = link->getLeaderInfo(this, seen, nullptr, isShadowLink);
#ifdef DEBUG_PLAN_MOVE_LEADERINFO
    if (DEBUG_COND) {
        gDebugFlag1 = false;    // See MSLink::getLeaderInfo
    }
#endif
    for (MSLink::LinkLeaders::const_iterator it = linkLeaders.begin(); it != linkLeaders.end(); ++it) {
        // the vehicle to enter the junction first has priority
        const MSVehicle* leader = (*it).vehAndGap.first;
        if (leader == nullptr) {
            // leader is a pedestrian. Passing 'this' as a dummy.
#ifdef DEBUG_PLAN_MOVE_LEADERINFO
            if (DEBUG_COND) {
                std::cout << SIMTIME << " veh=" << getID() << " is blocked on link to " << link->getViaLaneOrLane()->getID() << " by pedestrian. dist=" << it->distToCrossing << "\n";
            }
#endif
            if (getVehicleType().getParameter().getJMParam(SUMO_ATTR_JM_IGNORE_JUNCTION_FOE_PROB, 0) > 0
                    && getVehicleType().getParameter().getJMParam(SUMO_ATTR_JM_IGNORE_JUNCTION_FOE_PROB, 0) >= RandHelper::rand(getRNG())) {
#ifdef DEBUG_PLAN_MOVE
                if (DEBUG_COND) {
                    std::cout << SIMTIME << " veh=" << getID() << " is ignoring pedestrian (jmIgnoreJunctionFoeProb)\n";
                }
#endif
                continue;
            }
            adaptToJunctionLeader(std::make_pair(this, -1), seen, lastLink, lane, v, vLinkPass, it->distToCrossing);
            // if blocked by a pedestrian for too long we must yield our request
            if (v < SUMO_const_haltingSpeed && getWaitingTime() > TIME2STEPS(JUNCTION_BLOCKAGE_TIME)) {
                setRequest = false;
#ifdef DEBUG_PLAN_MOVE_LEADERINFO
                if (DEBUG_COND) {
                    std::cout << "   aborting request\n";
                }
#endif
            }
        } else if (isLeader(link, leader, (*it).vehAndGap.second) || (*it).inTheWay()) {
            if (getVehicleType().getParameter().getJMParam(SUMO_ATTR_JM_IGNORE_JUNCTION_FOE_PROB, 0) > 0
                    && getVehicleType().getParameter().getJMParam(SUMO_ATTR_JM_IGNORE_JUNCTION_FOE_PROB, 0) >= RandHelper::rand(getRNG())) {
#ifdef DEBUG_PLAN_MOVE
                if (DEBUG_COND) {
                    std::cout << SIMTIME << " veh=" << getID() << " is ignoring linkLeader=" << leader->getID() << " (jmIgnoreJunctionFoeProb)\n";
                }
#endif
                continue;
            }
            if (MSGlobals::gLateralResolution > 0 &&
                    // sibling link (XXX: could also be partial occupator where this check fails)
                    &leader->getLane()->getEdge() == &lane->getEdge()) {
                // check for sublane obstruction (trivial for sibling link leaders)
                const MSLane* conflictLane = link->getInternalLaneBefore();
                MSLeaderInfo linkLeadersAhead = MSLeaderInfo(conflictLane->getWidth());
                linkLeadersAhead.addLeader(leader, false, 0); // assume sibling lane has the same geometry as the leader lane
                const double latOffset = isShadowLink ? (getLane()->getRightSideOnEdge() - myLaneChangeModel->getShadowLane()->getRightSideOnEdge()) : 0;
                // leader is neither on lane nor conflictLane (the conflict is only established geometrically)
                adaptToLeaders(linkLeadersAhead, latOffset, seen, lastLink, leader->getLane(), v, vLinkPass);
#ifdef DEBUG_PLAN_MOVE
                if (DEBUG_COND) {
                    std::cout << SIMTIME << " veh=" << getID()
                              << " siblingFoe link=" << link->getViaLaneOrLane()->getID()
                              << " isShadowLink=" << isShadowLink
                              << " lane=" << lane->getID()
                              << " foe=" << leader->getID()
                              << " foeLane=" << leader->getLane()->getID()
                              << " latOffset=" << latOffset
                              << " latOffsetFoe=" << leader->getLatOffset(lane)
                              << " linkLeadersAhead=" << linkLeadersAhead.toString()
                              << "\n";
                }
#endif
            } else {
#ifdef DEBUG_PLAN_MOVE
                if (DEBUG_COND) {
                    std::cout << SIMTIME << " veh=" << getID() << " linkLeader=" << leader->getID() << " gap=" << it->vehAndGap.second
                              << " ET=" << myJunctionEntryTime << " lET=" << leader->myJunctionEntryTime
                              << " ETN=" << myJunctionEntryTimeNeverYield << " lETN=" << leader->myJunctionEntryTimeNeverYield
                              << " CET=" << myJunctionConflictEntryTime << " lCET=" << leader->myJunctionConflictEntryTime
                              << "\n";
                }
#endif
                adaptToJunctionLeader(it->vehAndGap, seen, lastLink, lane, v, vLinkPass, it->distToCrossing);
            }
            if (lastLink != nullptr) {
                // we are not yet on the junction with this linkLeader.
                // at least we can drive up to the previous link and stop there
                v = MAX2(v, lastLink->myVLinkWait);
            }
            // if blocked by a leader from the same or next lane we must yield our request
            // also, if blocked by a stopped or blocked leader
            if (v < SUMO_const_haltingSpeed
                    //&& leader->getSpeed() < SUMO_const_haltingSpeed
                    && (leader->getLane()->getLogicalPredecessorLane() == myLane->getLogicalPredecessorLane()
                        || leader->getLane()->getLogicalPredecessorLane() == myLane
                        || leader->isStopped()
                        || leader->getWaitingTime() > TIME2STEPS(JUNCTION_BLOCKAGE_TIME))) {
                setRequest = false;
#ifdef DEBUG_PLAN_MOVE_LEADERINFO
                if (DEBUG_COND) {
                    std::cout << "   aborting request\n";
                }
#endif
                if (lastLink != nullptr && leader->getLane()->getLogicalPredecessorLane() == myLane) {
                    // we are not yet on the junction so must abort that request as well
                    // (or maybe we are already on the junction and the leader is a partial occupator beyond)
                    lastLink->mySetRequest = false;
#ifdef DEBUG_PLAN_MOVE_LEADERINFO
                    if (DEBUG_COND) {
                        std::cout << "      aborting previous request\n";
                    }
#endif
                }
            }
        }
#ifdef DEBUG_PLAN_MOVE_LEADERINFO
        else {
            if (DEBUG_COND) {
                std::cout << SIMTIME << " veh=" << getID() << " ignoring leader " << leader->getID() << " gap=" << (*it).vehAndGap.second << " dtC=" << (*it).distToCrossing
                          << " ET=" << myJunctionEntryTime << " lET=" << leader->myJunctionEntryTime
                          << " ETN=" << myJunctionEntryTimeNeverYield << " lETN=" << leader->myJunctionEntryTimeNeverYield
                          << " CET=" << myJunctionConflictEntryTime << " lCET=" << leader->myJunctionConflictEntryTime
                          << "\n";
            }
        }
#endif
    }
    // if this is the link between two internal lanes we may have to slow down for pedestrians
    vLinkWait = MIN2(vLinkWait, v);
}


double
MSVehicle::getDeltaPos(const double accel) const {
    double vNext = myState.mySpeed + ACCEL2SPEED(accel);
    if (MSGlobals::gSemiImplicitEulerUpdate) {
        // apply implicit Euler positional update
        return SPEED2DIST(MAX2(vNext, 0.));
    } else {
        // apply ballistic update
        if (vNext >= 0) {
            // assume constant acceleration during this time step
            return SPEED2DIST(myState.mySpeed + 0.5 * ACCEL2SPEED(accel));
        } else {
            // negative vNext indicates a stop within the middle of time step
            // The corresponding stop time is s = mySpeed/deceleration \in [0,dt], and the
            // covered distance is therefore deltaPos = mySpeed*s - 0.5*deceleration*s^2.
            // Here, deceleration = (myState.mySpeed - vNext)/dt is the constant deceleration
            // until the vehicle stops.
            return -SPEED2DIST(0.5 * myState.mySpeed * myState.mySpeed / ACCEL2SPEED(accel));
        }
    }
}

void
MSVehicle::processLinkApproaches(double& vSafe, double& vSafeMin, double& vSafeMinDist) {

    // Speed limit due to zipper merging
    double vSafeZipper = std::numeric_limits<double>::max();

    myHaveToWaitOnNextLink = false;
    bool canBrakeVSafeMin = false;

    // Get safe velocities from DriveProcessItems.
    assert(myLFLinkLanes.size() != 0 || isRemoteControlled());
    for (const DriveProcessItem& dpi : myLFLinkLanes) {
        MSLink* const link = dpi.myLink;

#ifdef DEBUG_EXEC_MOVE
        if (DEBUG_COND) {
            std::cout
                    << SIMTIME
                    << " veh=" << getID()
                    << " link=" << (link == 0 ? "NULL" : link->getViaLaneOrLane()->getID())
                    << " req=" << dpi.mySetRequest
                    << " vP=" << dpi.myVLinkPass
                    << " vW=" << dpi.myVLinkWait
                    << " d=" << dpi.myDistance
                    << "\n";
            gDebugFlag1 = true; // See MSLink_DEBUG_OPENED
        }
#endif

        // the vehicle must change the lane on one of the next lanes (XXX: refs to code further below???, Leo)
        if (link != nullptr && dpi.mySetRequest) {

            const LinkState ls = link->getState();
            // vehicles should brake when running onto a yellow light if the distance allows to halt in front
            const bool yellow = link->haveYellow();
            const bool canBrake = (dpi.myDistance > getCarFollowModel().brakeGap(myState.mySpeed, getCarFollowModel().getMaxDecel(), 0.)
                                   || (MSGlobals::gSemiImplicitEulerUpdate && myState.mySpeed < ACCEL2SPEED(getCarFollowModel().getMaxDecel())));
            assert(link->getLaneBefore() != nullptr);
            const bool beyondStopLine = dpi.myDistance < link->getLaneBefore()->getVehicleStopOffset(this);
            const bool ignoreRedLink = ignoreRed(link, canBrake) || beyondStopLine;
            if (yellow && canBrake && !ignoreRedLink) {
                vSafe = dpi.myVLinkWait;
                myHaveToWaitOnNextLink = true;
#ifdef DEBUG_CHECKREWINDLINKLANES
                if (DEBUG_COND) {
                    std::cout << SIMTIME << " veh=" << getID() << " haveToWait (yellow)\n";
                }
#endif
                break;
            }
            const bool influencerPrio = (myInfluencer != nullptr && !myInfluencer->getRespectJunctionPriority());
            MSLink::BlockingFoes collectFoes;
            bool opened = (yellow || influencerPrio
                           || link->opened(dpi.myArrivalTime, dpi.myArrivalSpeed, dpi.getLeaveSpeed(),
                                           getVehicleType().getLength(),
                                           canBrake ? getImpatience() : 1,
                                           getCarFollowModel().getMaxDecel(),
                                           getWaitingTime(), getLateralPositionOnLane(),
                                           ls == LINKSTATE_ZIPPER ? &collectFoes : nullptr,
                                           ignoreRedLink, this, dpi.myDistance));
            if (opened && myLaneChangeModel->getShadowLane() != nullptr) {
                const MSLink* const parallelLink = dpi.myLink->getParallelLink(myLaneChangeModel->getShadowDirection());
                if (parallelLink != nullptr) {
                    const double shadowLatPos = getLateralPositionOnLane() - myLaneChangeModel->getShadowDirection() * 0.5 * (
                                                    myLane->getWidth() + myLaneChangeModel->getShadowLane()->getWidth());
                    opened = yellow || influencerPrio || (opened && parallelLink->opened(dpi.myArrivalTime, dpi.myArrivalSpeed, dpi.getLeaveSpeed(),
                                                          getVehicleType().getLength(), getImpatience(),
                                                          getCarFollowModel().getMaxDecel(),
                                                          getWaitingTime(), shadowLatPos, nullptr,
                                                          ignoreRedLink, this, dpi.myDistance));
#ifdef DEBUG_EXEC_MOVE
                    if (DEBUG_COND) {
                        std::cout << SIMTIME
                                  << " veh=" << getID()
                                  << " shadowLane=" << myLaneChangeModel->getShadowLane()->getID()
                                  << " shadowDir=" << myLaneChangeModel->getShadowDirection()
                                  << " parallelLink=" << (parallelLink == 0 ? "NULL" : parallelLink->getViaLaneOrLane()->getID())
                                  << " opened=" << opened
                                  << "\n";
                    }
#endif
                }
            }
            // vehicles should decelerate when approaching a minor link
#ifdef DEBUG_EXEC_MOVE
            if (DEBUG_COND) {
                std::cout << SIMTIME
                          << "   opened=" << opened
                          << " influencerPrio=" << influencerPrio
                          << " linkPrio=" << link->havePriority()
                          << " lastContMajor=" << link->lastWasContMajor()
                          << " isCont=" << link->isCont()
                          << " ignoreRed=" << ignoreRedLink
                          << "\n";
            }
#endif
            if (opened && !influencerPrio && !link->havePriority() && !link->lastWasContMajor() && !link->isCont() && !ignoreRedLink) {
                double visibilityDistance = link->getFoeVisibilityDistance();
                double determinedFoePresence = dpi.myDistance <= visibilityDistance;
                if (!determinedFoePresence && (canBrake || !yellow)) {
                    vSafe = dpi.myVLinkWait;
                    myHaveToWaitOnNextLink = true;
#ifdef DEBUG_CHECKREWINDLINKLANES
                    if (DEBUG_COND) {
                        std::cout << SIMTIME << " veh=" << getID() << " haveToWait (minor)\n";
                    }
#endif
                    break;
                } else {
                    // past the point of no return. we need to drive fast enough
                    // to make it across the link. However, minor slowdowns
                    // should be permissible to follow leading traffic safely
                    // basically, this code prevents dawdling
                    // (it's harder to do this later using
                    // SUMO_ATTR_JM_SIGMA_MINOR because we don't know whether the
                    // vehicle is already too close to stop at that part of the code)
                    //
                    // XXX: There is a problem in subsecond simulation: If we cannot
                    // make it across the minor link in one step, new traffic
                    // could appear on a major foe link and cause a collision. Refs. #1845, #2123
                    vSafeMinDist = dpi.myDistance; // distance that must be covered
                    if (MSGlobals::gSemiImplicitEulerUpdate) {
                        vSafeMin = MIN3((double)DIST2SPEED(vSafeMinDist + POSITION_EPS), dpi.myVLinkPass, getCarFollowModel().maxNextSafeMin(getSpeed(), this));
                    } else {
                        vSafeMin = MIN3((double)DIST2SPEED(2 * vSafeMinDist + NUMERICAL_EPS) - getSpeed(), dpi.myVLinkPass, getCarFollowModel().maxNextSafeMin(getSpeed(), this));
                    }
                    canBrakeVSafeMin = canBrake;
#ifdef DEBUG_EXEC_MOVE
                    if (DEBUG_COND) {
                        std::cout << "     vSafeMin=" << vSafeMin << " vSafeMinDist=" << vSafeMinDist << " canBrake=" << canBrake << "\n";
                    }
#endif
                }
            }
            // have waited; may pass if opened...
            if (opened) {
                vSafe = dpi.myVLinkPass;
                if (vSafe < getCarFollowModel().getMaxDecel() && vSafe <= dpi.myVLinkWait && vSafe < getCarFollowModel().maxNextSpeed(getSpeed(), this)) {
                    // this vehicle is probably not gonna drive across the next junction (heuristic)
                    myHaveToWaitOnNextLink = true;
#ifdef DEBUG_CHECKREWINDLINKLANES
                    if (DEBUG_COND) {
                        std::cout << SIMTIME << " veh=" << getID() << " haveToWait (very slow)\n";
                    }
#endif
                }
            } else if (link->getState() == LINKSTATE_ZIPPER) {
                vSafeZipper = MIN2(vSafeZipper,
                                   link->getZipperSpeed(this, dpi.myDistance, dpi.myVLinkPass, dpi.myArrivalTime, &collectFoes));
            } else if (!canBrake
                       // always brake hard for traffic lights (since an emergency stop is necessary anyway)
                       && link->getTLLogic() == nullptr
                       // cannot brake even with emergency deceleration
                       && dpi.myDistance < getCarFollowModel().brakeGap(myState.mySpeed, getCarFollowModel().getEmergencyDecel(), 0.)) {
#ifdef DEBUG_EXEC_MOVE
                if (DEBUG_COND) {
                    std::cout << SIMTIME << " too fast to brake for closed link\n";
                }
#endif
                vSafe = dpi.myVLinkPass;
            } else {
                vSafe = dpi.myVLinkWait;
                myHaveToWaitOnNextLink = true;
#ifdef DEBUG_CHECKREWINDLINKLANES
                if (DEBUG_COND) {
                    std::cout << SIMTIME << " veh=" << getID() << " haveToWait (closed)\n";
                }
#endif
#ifdef DEBUG_EXEC_MOVE
                if (DEBUG_COND) {
                    std::cout << SIMTIME << " braking for closed link=" << link->getViaLaneOrLane()->getID() << "\n";
                }
#endif
                break;
            }
        } else {
            if (link != nullptr && link->getInternalLaneBefore() != nullptr && myLane->isInternal() && link->getJunction() == myLane->getEdge().getToJunction()) {
                // blocked on the junction. yield request so other vehicles may
                // become junction leader
#ifdef DEBUG_EXEC_MOVE
                if (DEBUG_COND) {
                    std::cout << SIMTIME << " resetting junctionEntryTime at junction '" << link->getJunction()->getID() << "' beause of non-request exitLink\n";
                }
#endif
                myJunctionEntryTime = SUMOTime_MAX;
                myJunctionConflictEntryTime = SUMOTime_MAX;
            }
            // we have: i->link == 0 || !i->setRequest
            vSafe = dpi.myVLinkWait;
            if (vSafe < getSpeed()) {
                myHaveToWaitOnNextLink = true;
#ifdef DEBUG_CHECKREWINDLINKLANES
                if (DEBUG_COND) {
                    std::cout << SIMTIME << " veh=" << getID() << " haveToWait (no request, braking) vSafe=" << vSafe << "\n";
                }
#endif
            } else if (vSafe < SUMO_const_haltingSpeed) {
                myHaveToWaitOnNextLink = true;
#ifdef DEBUG_CHECKREWINDLINKLANES
                if (DEBUG_COND) {
                    std::cout << SIMTIME << " veh=" << getID() << " haveToWait (no request, stopping)\n";
                }
#endif
            }
            if (link == nullptr && myLFLinkLanes.size() == 1
                    && getBestLanesContinuation().size() > 1
                    && getBestLanesContinuation()[1]->hadPermissionChanges()
                    && myLane->getFirstAnyVehicle() == this) {
                // temporal lane closing without notification, visible to the
                // vehicle at the front of the queue
                updateBestLanes(true);
                //std::cout << SIMTIME << " veh=" << getID() << " updated bestLanes=" << toString(getBestLanesContinuation()) << "\n";
            }
            break;
        }
    }

//#ifdef DEBUG_EXEC_MOVE
//    if (DEBUG_COND) {
//        std::cout << "\nvCurrent = " << toString(getSpeed(), 24) << "" << std::endl;
//        std::cout << "vSafe = " << toString(vSafe, 24) << "" << std::endl;
//        std::cout << "vSafeMin = " << toString(vSafeMin, 24) << "" << std::endl;
//        std::cout << "vSafeMinDist = " << toString(vSafeMinDist, 24) << "" << std::endl;
//
//        double gap = getLeader().second;
//        std::cout << "gap = " << toString(gap, 24) << std::endl;
//        std::cout << "vSafeStoppedLeader = " << toString(getCarFollowModel().stopSpeed(this, getSpeed(), gap, MSCFModel::CalcReason::FUTURE), 24)
//                << "\n" << std::endl;
//    }
//#endif

    if ((MSGlobals::gSemiImplicitEulerUpdate && vSafe + NUMERICAL_EPS < vSafeMin)
            || (!MSGlobals::gSemiImplicitEulerUpdate && (vSafe + NUMERICAL_EPS < vSafeMin && vSafeMin != 0))) { // this might be good for the euler case as well
        // XXX: (Leo) This often called stopSpeed with vSafeMinDist==0 (for the ballistic update), since vSafe can become negative
        //      For the Euler update the term '+ NUMERICAL_EPS' prevented a call here... Recheck, consider of -INVALID_SPEED instead of 0 to indicate absence of vSafeMin restrictions. Refs. #2577
#ifdef DEBUG_EXEC_MOVE
        if (DEBUG_COND) {
            std::cout << "vSafeMin Problem? vSafe=" << vSafe << " vSafeMin=" << vSafeMin << " vSafeMinDist=" << vSafeMinDist << std::endl;
        }
#endif
        if (canBrakeVSafeMin && vSafe < getSpeed()) {
            // cannot drive across a link so we need to stop before it
            vSafe = MIN2(vSafe, MAX2(getCarFollowModel().minNextSpeed(getSpeed(), this),
                                     getCarFollowModel().stopSpeed(this, getSpeed(), vSafeMinDist)));
            vSafeMin = 0;
            myHaveToWaitOnNextLink = true;
#ifdef DEBUG_CHECKREWINDLINKLANES
            if (DEBUG_COND) {
                std::cout << SIMTIME << " veh=" << getID() << " haveToWait (vSafe=" << vSafe << " < vSafeMin=" << vSafeMin << ")\n";
            }
#endif
        } else {
            // if the link is yellow or visibility distance is large
            // then we might not make it across the link in one step anyway..
            // Possibly, the lane after the intersection has a lower speed limit so
            // we really need to drive slower already
            // -> keep driving without dawdling
            vSafeMin = vSafe;
        }
    }

    // vehicles inside a roundabout should maintain their requests
    if (myLane->getEdge().isRoundabout()) {
        myHaveToWaitOnNextLink = false;
    }

    vSafe = MIN2(vSafe, vSafeZipper);
}


double
MSVehicle::processTraCISpeedControl(double vSafe, double vNext) {
    if (myInfluencer != nullptr) {
        myInfluencer->setOriginalSpeed(vNext);
#ifdef DEBUG_TRACI
        if DEBUG_COND2(this) {
            std::cout << SIMTIME << " MSVehicle::processTraCISpeedControl() for vehicle '" << getID() << "'"
                      << " vSafe=" << vSafe << " (init)vNext=" << vNext << " keepStopping=" << keepStopping();
        }
#endif
        if (myInfluencer->isRemoteControlled()) {
            vNext = myInfluencer->implicitSpeedRemote(this, myState.mySpeed);
        }
        const double vMax = getVehicleType().getCarFollowModel().maxNextSpeed(myState.mySpeed, this);
        double vMin = getVehicleType().getCarFollowModel().minNextSpeed(myState.mySpeed, this);
        if (MSGlobals::gSemiImplicitEulerUpdate) {
            vMin = MAX2(0., vMin);
        }
        vNext = myInfluencer->influenceSpeed(MSNet::getInstance()->getCurrentTimeStep(), vNext, vSafe, vMin, vMax);
        if (keepStopping() && myStops.front().getSpeed() == 0) {
            // avoid driving while stopped (unless it's actually a waypoint
            vNext = myInfluencer->getOriginalSpeed();
        }
#ifdef DEBUG_TRACI
        if DEBUG_COND2(this) {
            std::cout << " (processed)vNext=" << vNext << std::endl;
        }
#endif
    }
    return vNext;
}


void
MSVehicle::removePassedDriveItems() {
#ifdef DEBUG_ACTIONSTEPS
    if (DEBUG_COND) {
        std::cout << SIMTIME << " veh=" << getID() << " removePassedDriveItems()\n"
                  << "    Current items: ";
        for (auto& j : myLFLinkLanes) {
            if (j.myLink == 0) {
                std::cout << "\n    Stop at distance " << j.myDistance;
            } else {
                const MSLane* to = j.myLink->getViaLaneOrLane();
                const MSLane* from = j.myLink->getLaneBefore();
                std::cout << "\n    Link at distance " << j.myDistance << ": '"
                          << (from == 0 ? "NONE" : from->getID()) << "' -> '" << (to == 0 ? "NONE" : to->getID()) << "'";
            }
        }
        std::cout << "\n    myNextDriveItem: ";
        if (myLFLinkLanes.size() != 0) {
            if (myNextDriveItem->myLink == 0) {
                std::cout << "\n    Stop at distance " << myNextDriveItem->myDistance;
            } else {
                const MSLane* to = myNextDriveItem->myLink->getViaLaneOrLane();
                const MSLane* from = myNextDriveItem->myLink->getLaneBefore();
                std::cout << "\n    Link at distance " << myNextDriveItem->myDistance << ": '"
                          << (from == 0 ? "NONE" : from->getID()) << "' -> '" << (to == 0 ? "NONE" : to->getID()) << "'";
            }
        }
        std::cout << std::endl;
    }
#endif
    for (auto j = myLFLinkLanes.begin(); j != myNextDriveItem; ++j) {
#ifdef DEBUG_ACTIONSTEPS
        if (DEBUG_COND) {
            std::cout << "    Removing item: ";
            if (j->myLink == 0) {
                std::cout << "Stop at distance " << j->myDistance;
            } else {
                const MSLane* to = j->myLink->getViaLaneOrLane();
                const MSLane* from = j->myLink->getLaneBefore();
                std::cout << "Link at distance " << j->myDistance << ": '"
                          << (from == 0 ? "NONE" : from->getID()) << "' -> '" << (to == 0 ? "NONE" : to->getID()) << "'";
            }
            std::cout << std::endl;
        }
#endif
        if (j->myLink != nullptr) {
            j->myLink->removeApproaching(this);
        }
    }
    myLFLinkLanes.erase(myLFLinkLanes.begin(), myNextDriveItem);
    myNextDriveItem = myLFLinkLanes.begin();
}


void
MSVehicle::updateDriveItems() {
#ifdef DEBUG_ACTIONSTEPS
    if (DEBUG_COND) {
        std::cout << SIMTIME << " updateDriveItems(), veh='" << getID() << "' (lane: '" << getLane()->getID() << "')\nCurrent drive items:" << std::endl;
        for (const auto& dpi : myLFLinkLanes) {
            std::cout
                    << " vPass=" << dpi.myVLinkPass
                    << " vWait=" << dpi.myVLinkWait
                    << " linkLane=" << (dpi.myLink == 0 ? "NULL" : dpi.myLink->getViaLaneOrLane()->getID())
                    << " request=" << dpi.mySetRequest
                    << "\n";
        }
        std::cout << " myNextDriveItem's linked lane: " << (myNextDriveItem->myLink == 0 ? "NULL" : myNextDriveItem->myLink->getViaLaneOrLane()->getID()) << std::endl;
    }
#endif
    if (myLFLinkLanes.size() == 0) {
        // nothing to update
        return;
    }
    const MSLink* nextPlannedLink = nullptr;
//    auto i = myLFLinkLanes.begin();
    auto i = myNextDriveItem;
    while (i != myLFLinkLanes.end() && nextPlannedLink == nullptr) {
        nextPlannedLink = i->myLink;
        ++i;
    }

    if (nextPlannedLink == nullptr) {
        // No link for upcoming item -> no need for an update
#ifdef DEBUG_ACTIONSTEPS
        if (DEBUG_COND) {
            std::cout << "Found no link-related drive item." << std::endl;
        }
#endif
        return;
    }

    if (getLane() == nextPlannedLink->getLaneBefore()) {
        // Current lane approaches the stored next link, i.e. no LC happend and no update is required.
#ifdef DEBUG_ACTIONSTEPS
        if (DEBUG_COND) {
            std::cout << "Continuing on planned lane sequence, no update required." << std::endl;
        }
#endif
        return;
    }
    // Lane must have been changed, determine the change direction
    const MSLink* parallelLink = nextPlannedLink->getParallelLink(1);
    if (parallelLink != nullptr && parallelLink->getLaneBefore() == getLane()) {
        // lcDir = 1;
    } else {
        parallelLink = nextPlannedLink->getParallelLink(-1);
        if (parallelLink != nullptr && parallelLink->getLaneBefore() == getLane()) {
            // lcDir = -1;
        } else {
            // If the vehicle's current lane is not the approaching lane for the next
            // drive process item's link, it is expected to lead to a parallel link,
            // XXX: What if the lc was an overtaking maneuver and there is no upcoming link?
            //      Then a stop item should be scheduled! -> TODO!
            //assert(false);
            return;
        }
    }
#ifdef DEBUG_ACTIONSTEPS
    if (DEBUG_COND) {
        std::cout << "Changed lane. Drive items will be updated along the current lane continuation." << std::endl;
    }
#endif
    // Trace link sequence along current best lanes and transfer drive items to the corresponding links
//        DriveItemVector::iterator driveItemIt = myLFLinkLanes.begin();
    DriveItemVector::iterator driveItemIt = myNextDriveItem;
    // In the loop below, lane holds the currently considered lane on the vehicles continuation (including internal lanes)
    const MSLane* lane = myLane;
    assert(myLane == parallelLink->getLaneBefore());
    // *lit is a pointer to the next lane in best continuations for the current lane (always non-internal)
    std::vector<MSLane*>::const_iterator bestLaneIt = getBestLanesContinuation().begin() + 1;
    // Pointer to the new link for the current drive process item
    MSLink* newLink = nullptr;
    while (driveItemIt != myLFLinkLanes.end()) {
        if (driveItemIt->myLink == nullptr) {
            // Items not related to a specific link are not updated
            // (XXX: when a stop item corresponded to a dead end, which is overcome by the LC that made
            //       the update necessary, this may slow down the vehicle's continuation on the new lane...)
            ++driveItemIt;
            continue;
        }
        // Continuation links for current best lanes are less than for the former drive items (myLFLinkLanes)
        // We just remove the leftover link-items, as they cannot be mapped to new links.
        if (bestLaneIt == getBestLanesContinuation().end()) {
#ifdef DEBUG_ACTIONSTEPS
            if (DEBUG_COND) {
                std::cout << "Reached end of the new continuation sequence. Erasing leftover link-items." << std::endl;
            }
#endif
            while (driveItemIt != myLFLinkLanes.end()) {
                if (driveItemIt->myLink == nullptr) {
                    ++driveItemIt;
                    continue;
                } else {
                    driveItemIt->myLink->removeApproaching(this);
                    driveItemIt = myLFLinkLanes.erase(driveItemIt);
                }
            }
            break;
        }
        // Do the actual link-remapping for the item. And un/register approaching information on the corresponding links
        const MSLane* const target = *bestLaneIt;
        assert(!target->isInternal());
        newLink = nullptr;
        for (MSLink* const link : lane->getLinkCont()) {
            if (link->getLane() == target) {
                newLink = link;
                break;
            }
        }

        if (newLink == driveItemIt->myLink) {
            // new continuation merged into previous - stop update
#ifdef DEBUG_ACTIONSTEPS
            if (DEBUG_COND) {
                std::cout << "Old and new continuation sequences merge at link\n"
                          << "'" << newLink->getLaneBefore()->getID() << "'->'" << newLink->getViaLaneOrLane()->getID() << "'"
                          << "\nNo update beyond merge required." << std::endl;
            }
#endif
            break;
        }

#ifdef DEBUG_ACTIONSTEPS
        if (DEBUG_COND) {
            std::cout << "lane=" << lane->getID() << "\nUpdating link\n    '" << driveItemIt->myLink->getLaneBefore()->getID() << "'->'" << driveItemIt->myLink->getViaLaneOrLane()->getID() << "'"
                      << "==> " << "'" << newLink->getLaneBefore()->getID() << "'->'" << newLink->getViaLaneOrLane()->getID() << "'" << std::endl;
        }
#endif
        newLink->setApproaching(this, driveItemIt->myLink->getApproaching(this));
        driveItemIt->myLink->removeApproaching(this);
        driveItemIt->myLink = newLink;
        lane = newLink->getViaLaneOrLane();
        ++driveItemIt;
        if (!lane->isInternal()) {
            ++bestLaneIt;
        }
    }
#ifdef DEBUG_ACTIONSTEPS
    if (DEBUG_COND) {
        std::cout << "Updated drive items:" << std::endl;
        for (const auto& dpi : myLFLinkLanes) {
            std::cout
                    << " vPass=" << dpi.myVLinkPass
                    << " vWait=" << dpi.myVLinkWait
                    << " linkLane=" << (dpi.myLink == 0 ? "NULL" : dpi.myLink->getViaLaneOrLane()->getID())
                    << " request=" << dpi.mySetRequest
                    << "\n";
        }
    }
#endif
}


void
MSVehicle::setBrakingSignals(double vNext) {
    // To avoid casual blinking brake lights at high speeds due to dawdling of the
    // leading vehicle, we don't show brake lights when the deceleration could be caused
    // by frictional forces and air resistance (i.e. proportional to v^2, coefficient could be adapted further)
    double pseudoFriction = (0.05 +  0.005 * getSpeed()) * getSpeed();
    bool brakelightsOn = vNext < getSpeed() - ACCEL2SPEED(pseudoFriction);

    if (vNext <= SUMO_const_haltingSpeed) {
        brakelightsOn = true;
    }
    if (brakelightsOn && !isStopped()) {
        switchOnSignal(VEH_SIGNAL_BRAKELIGHT);
    } else {
        switchOffSignal(VEH_SIGNAL_BRAKELIGHT);
    }
}


void
MSVehicle::updateWaitingTime(double vNext) {
    if (vNext <= SUMO_const_haltingSpeed && (!isStopped() || isIdling()) && myAcceleration <= accelThresholdForWaiting())  {
        myWaitingTime += DELTA_T;
        myWaitingTimeCollector.passTime(DELTA_T, true);
    } else {
        myWaitingTime = 0;
        myWaitingTimeCollector.passTime(DELTA_T, false);
        if (hasInfluencer()) {
            getInfluencer().setExtraImpatience(0);
        }
    }
}


void
MSVehicle::updateTimeLoss(double vNext) {
    // update time loss (depends on the updated edge)
    if (!isStopped()) {
        const double vmax = myLane->getVehicleMaxSpeed(this);
        if (vmax > 0) {
            myTimeLoss += TS * (vmax - vNext) / vmax;
        }
    }
}


double
MSVehicle::checkReversal(bool& canReverse, double speedThreshold, double seen) const {
    const bool stopOk = (myStops.empty() || myStops.front().edge != myCurrEdge
                         || (myStops.front().getSpeed() > 0 && myState.myPos > myStops.front().pars.endPos - 2 * POSITION_EPS));
#ifdef DEBUG_REVERSE_BIDI
    if (DEBUG_COND) std::cout << SIMTIME  << " checkReversal lane=" << myLane->getID()
                                  << " pos=" << myState.myPos
                                  << " speed=" << std::setprecision(6) << getPreviousSpeed() << std::setprecision(gPrecision)
                                  << " speedThreshold=" << speedThreshold
                                  << " seen=" << seen
                                  << " isRail=" << ((getVClass() & SVC_RAIL_CLASSES) != 0)
                                  << " speedOk=" << (getPreviousSpeed() <= speedThreshold)
                                  << " posOK=" << (myState.myPos <= myLane->getLength())
                                  << " normal=" << !myLane->isInternal()
                                  << " routeOK=" << ((myCurrEdge + 1) != myRoute->end())
                                  << " bidi=" << (myLane->getEdge().getBidiEdge() == *(myCurrEdge + 1))
                                  << " stopOk=" << stopOk
                                  << "\n";
#endif
    if ((getVClass() & SVC_RAIL_CLASSES) != 0
            && getPreviousSpeed() <= speedThreshold
            && myState.myPos <= myLane->getLength()
            && !myLane->isInternal()
            && (myCurrEdge + 1) != myRoute->end()
            && myLane->getEdge().getBidiEdge() == *(myCurrEdge + 1)
            // ensure there are no further stops on this edge
            && stopOk
       ) {
        //if (isSelected()) std::cout << "   check1 passed\n";

        // ensure that the vehicle is fully on bidi edges that allow reversal
        const int neededFutureRoute = 1 + (int)(MSGlobals::gUsingInternalLanes
                                                ? myFurtherLanes.size()
                                                : ceil((double)myFurtherLanes.size() / 2.0));
        const int remainingRoute = int(myRoute->end() - myCurrEdge) - 1;
        if (remainingRoute < neededFutureRoute) {
#ifdef DEBUG_REVERSE_BIDI
            if (DEBUG_COND) {
                std::cout << "    fail: remainingEdges=" << ((int)(myRoute->end() - myCurrEdge)) << " further=" << myFurtherLanes.size() << "\n";
            }
#endif
            return getMaxSpeed();
        }
        //if (isSelected()) std::cout << "   check2 passed\n";

        // ensure that the turn-around connection exists from the current edge to its bidi-edge
        const MSEdgeVector& succ = myLane->getEdge().getSuccessors();
        if (std::find(succ.begin(), succ.end(), myLane->getEdge().getBidiEdge()) == succ.end()) {
#ifdef DEBUG_REVERSE_BIDI
            if (DEBUG_COND) {
                std::cout << "    noTurn (bidi=" << myLane->getEdge().getBidiEdge()->getID() << " succ=" << toString(succ) << "\n";
            }
#endif
            return getMaxSpeed();
        }
        //if (isSelected()) std::cout << "   check3 passed\n";

        // ensure that the vehicle front will not move past a stop on the bidi edge of the current edge
        if (!myStops.empty() && myStops.front().edge == (myCurrEdge + 1)) {
            const double stopPos = myStops.front().getEndPos(*this);
            const double brakeDist = getCarFollowModel().brakeGap(getSpeed(), getCarFollowModel().getMaxDecel(), 0);
            const double newPos = myLane->getLength() - (getBackPositionOnLane() + brakeDist);
            if (newPos > stopPos) {
#ifdef DEBUG_REVERSE_BIDI
                if (DEBUG_COND) {
                    std::cout << "    reversal would go past stop on " << myLane->getBidiLane()->getID() << "\n";
                }
#endif
                if (seen > MAX2(brakeDist, 1.0)) {
                    return getMaxSpeed();
                } else {
#ifdef DEBUG_REVERSE_BIDI
                    if (DEBUG_COND) {
                        std::cout << "    train is too long, skipping stop at " << stopPos << " cannot be avoided\n";
                    }
#endif
                }
            }
        }
        //if (isSelected()) std::cout << "   check4 passed\n";

        // ensure that bidi-edges exist for all further edges
        // and that no stops will be skipped when reversing
        // and that the train will not be on top of a red rail signal after reversal
        const MSLane* bidi = myLane->getBidiLane();
        int view = 2;
        for (MSLane* further : myFurtherLanes) {
            if (!further->getEdge().isInternal()) {
                if (further->getEdge().getBidiEdge() != *(myCurrEdge + view)) {
#ifdef DEBUG_REVERSE_BIDI
                    if (DEBUG_COND) {
                        std::cout << "    noBidi view=" << view << " further=" << further->getID() << " furtherBidi=" << Named::getIDSecure(further->getEdge().getBidiEdge()) << " future=" << (*(myCurrEdge + view))->getID() << "\n";
                    }
#endif
                    return getMaxSpeed();
                }
                const MSLane* nextBidi = further->getBidiLane();
                const MSLink* toNext = bidi->getLinkTo(nextBidi);
                if (toNext == nullptr) {
                    // can only happen if the route is invalid
                    return getMaxSpeed();
                }
                if (toNext->haveRed()) {
#ifdef DEBUG_REVERSE_BIDI
                    if (DEBUG_COND) {
                        std::cout << "    do not reverse on a red signal\n";
                    }
#endif
                    return getMaxSpeed();
                }
                bidi = nextBidi;
                if (!myStops.empty() && myStops.front().edge == (myCurrEdge + view)) {
                    const double brakeDist = getCarFollowModel().brakeGap(getSpeed(), getCarFollowModel().getMaxDecel(), 0);
                    const double stopPos = myStops.front().getEndPos(*this);
                    const double newPos = further->getLength() - (getBackPositionOnLane(further) + brakeDist);
                    if (newPos > stopPos) {
#ifdef DEBUG_REVERSE_BIDI
                        if (DEBUG_COND) {
                            std::cout << "    reversal would go past stop on further-opposite lane " << further->getBidiLane()->getID() << "\n";
                        }
#endif
                        if (seen > MAX2(brakeDist, 1.0)) {
                            canReverse = false;
                            return getMaxSpeed();
                        } else {
#ifdef DEBUG_REVERSE_BIDI
                            if (DEBUG_COND) {
                                std::cout << "    train is too long, skipping stop at " << stopPos << " cannot be avoided\n";
                            }
#endif
                        }
                    }
                }
                view++;
            }
        }
        // reverse as soon as comfortably possible
        const double vMinComfortable = getCarFollowModel().minNextSpeed(getSpeed(), this);
#ifdef DEBUG_REVERSE_BIDI
        if (DEBUG_COND) {
            std::cout << SIMTIME << " seen=" << seen  << " vReverseOK=" << vMinComfortable << "\n";
        }
#endif
        canReverse = true;
        return vMinComfortable;
    }
    return getMaxSpeed();
}


void
MSVehicle::processLaneAdvances(std::vector<MSLane*>& passedLanes, std::string& emergencyReason) {
    for (std::vector<MSLane*>::reverse_iterator i = myFurtherLanes.rbegin(); i != myFurtherLanes.rend(); ++i) {
        passedLanes.push_back(*i);
    }
    if (passedLanes.size() == 0 || passedLanes.back() != myLane) {
        passedLanes.push_back(myLane);
    }
    // let trains reverse direction
    bool reverseTrain = false;
    checkReversal(reverseTrain);
    if (reverseTrain) {
        // Train is 'reversing' so toggle the logical state
        myAmReversed = !myAmReversed;
        // add some slack to ensure that the back of train does appear looped
        myState.myPos += 2 * (myLane->getLength() - myState.myPos) + myType->getLength() + NUMERICAL_EPS;
        myState.mySpeed = 0;
#ifdef DEBUG_REVERSE_BIDI
        if (DEBUG_COND) {
            std::cout << SIMTIME << " reversing train=" << getID() << " newPos=" << myState.myPos << "\n";
        }
#endif
    }
    // move on lane(s)
    if (myState.myPos > myLane->getLength()) {
        // The vehicle has moved at least to the next lane (maybe it passed even more than one)
        if (myCurrEdge != myRoute->end() - 1) {
            MSLane* approachedLane = myLane;
            // move the vehicle forward
            myNextDriveItem = myLFLinkLanes.begin();
            while (myNextDriveItem != myLFLinkLanes.end() && approachedLane != nullptr && myState.myPos > approachedLane->getLength()) {
                const MSLink* link = myNextDriveItem->myLink;
                const double linkDist = myNextDriveItem->myDistance;
                ++myNextDriveItem;
                // check whether the vehicle was allowed to enter lane
                //  otherwise it is decelerated and we do not need to test for it's
                //  approach on the following lanes when a lane changing is performed
                // proceed to the next lane
                if (approachedLane->mustCheckJunctionCollisions()) {
                    // vehicle moves past approachedLane within a single step, collision checking must still be done
                    MSNet::getInstance()->getEdgeControl().checkCollisionForInactive(approachedLane);
                }
                if (link != nullptr) {
                    if ((getVClass() & SVC_RAIL_CLASSES) != 0
                            && !myLane->isInternal()
                            && myLane->getBidiLane() != nullptr
                            && link->getLane()->getBidiLane() == myLane
                            && !reverseTrain) {
                        emergencyReason = " because it must reverse direction";
                        approachedLane = nullptr;
                        break;
                    }
                    if ((getVClass() & SVC_RAIL_CLASSES) != 0
                            && myState.myPos < myLane->getLength() + NUMERICAL_EPS
                            && hasStops() && getNextStop().edge == myCurrEdge) {
                        // avoid skipping stop due to numerical instability
                        // this is a special case for rail vehicles because they
                        // continue myLFLinkLanes past stops
                        approachedLane = myLane;
                        myState.myPos = myLane->getLength();
                        break;
                    }
                    approachedLane = link->getViaLaneOrLane();
                    if (myInfluencer == nullptr || myInfluencer->getEmergencyBrakeRedLight()) {
                        bool beyondStopLine = linkDist < link->getLaneBefore()->getVehicleStopOffset(this);
                        if (link->haveRed() && !ignoreRed(link, false) && !beyondStopLine && !reverseTrain) {
                            emergencyReason = " because of a red traffic light";
                            break;
                        }
                    }
                    if (reverseTrain && approachedLane->isInternal()) {
                        // avoid getting stuck on a slow turn-around internal lane
                        myState.myPos += approachedLane->getLength();
                    }
                } else if (myState.myPos < myLane->getLength() + NUMERICAL_EPS) {
                    // avoid warning due to numerical instability
                    approachedLane = myLane;
                    myState.myPos = myLane->getLength();
                } else if (reverseTrain) {
                    approachedLane = (*(myCurrEdge + 1))->getLanes()[0];
                    link = myLane->getLinkTo(approachedLane);
                    assert(link != 0);
                    while (link->getViaLane() != nullptr) {
                        link = link->getViaLane()->getLinkCont()[0];
                    }
                    --myNextDriveItem;
                } else {
                    emergencyReason = " because there is no connection to the next edge";
                    approachedLane = nullptr;
                    break;
                }
                if (approachedLane != myLane && approachedLane != nullptr) {
                    leaveLane(MSMoveReminder::NOTIFICATION_JUNCTION, approachedLane);
                    myState.myPos -= myLane->getLength();
                    assert(myState.myPos > 0);
                    enterLaneAtMove(approachedLane);
                    if (link->isEntryLink()) {
                        myJunctionEntryTime = MSNet::getInstance()->getCurrentTimeStep();
                        myJunctionEntryTimeNeverYield = myJunctionEntryTime;
                    }
                    if (link->isConflictEntryLink()) {
                        myJunctionConflictEntryTime = MSNet::getInstance()->getCurrentTimeStep();
                        // renew yielded request
                        myJunctionEntryTime = myJunctionEntryTimeNeverYield;
                    }
                    if (link->isExitLink()) {
                        // passed junction, reset for approaching the next one
                        myJunctionEntryTime = SUMOTime_MAX;
                        myJunctionEntryTimeNeverYield = SUMOTime_MAX;
                        myJunctionConflictEntryTime = SUMOTime_MAX;
                    }
#ifdef DEBUG_PLAN_MOVE_LEADERINFO
                    if (DEBUG_COND) {
                        std::cout << "Update junctionTimes link=" << link->getViaLaneOrLane()->getID()
                                  << " entry=" << link->isEntryLink() << " conflict=" << link->isConflictEntryLink() << " exit=" << link->isExitLink()
                                  << " ET=" << myJunctionEntryTime
                                  << " ETN=" << myJunctionEntryTimeNeverYield
                                  << " CET=" << myJunctionConflictEntryTime
                                  << "\n";
                    }
#endif
                    if (hasArrivedInternal()) {
                        break;
                    }
                    if (myLaneChangeModel->isChangingLanes()) {
                        if (link->getDirection() == LinkDirection::LEFT || link->getDirection() == LinkDirection::RIGHT) {
                            // abort lane change
                            WRITE_WARNING("Vehicle '" + getID() + "' could not finish continuous lane change (turn lane) time=" +
                                          time2string(MSNet::getInstance()->getCurrentTimeStep()) + ".");
                            myLaneChangeModel->endLaneChangeManeuver();
                        }
                    }
                    if (approachedLane->getEdge().isVaporizing()) {
                        leaveLane(MSMoveReminder::NOTIFICATION_VAPORIZED_VAPORIZER);
                        break;
                    }
                    passedLanes.push_back(approachedLane);
                }
            }
            // NOTE: Passed drive items will be erased in the next simstep's planMove()

#ifdef DEBUG_ACTIONSTEPS
            if (DEBUG_COND && myNextDriveItem != myLFLinkLanes.begin()) {
                std::cout << "Updated drive items:" << std::endl;
                for (DriveItemVector::iterator i = myLFLinkLanes.begin(); i != myLFLinkLanes.end(); ++i) {
                    std::cout
                            << " vPass=" << (*i).myVLinkPass
                            << " vWait=" << (*i).myVLinkWait
                            << " linkLane=" << ((*i).myLink == 0 ? "NULL" : (*i).myLink->getViaLaneOrLane()->getID())
                            << " request=" << (*i).mySetRequest
                            << "\n";
                }
            }
#endif
        } else if (!hasArrivedInternal() && myState.myPos < myLane->getLength() + NUMERICAL_EPS) {
            // avoid warning due to numerical instability when stopping at the end of the route
            myState.myPos = myLane->getLength();
        }

    }
}



bool
MSVehicle::executeMove() {
#ifdef DEBUG_EXEC_MOVE
    if (DEBUG_COND) {
        std::cout << "\nEXECUTE_MOVE\n"
                  << SIMTIME
                  << " veh=" << getID()
                  << " speed=" << getSpeed() // toString(getSpeed(), 24)
                  << std::endl;
    }
#endif


    // Maximum safe velocity
    double vSafe = std::numeric_limits<double>::max();
    // Minimum safe velocity (lower bound).
    double vSafeMin = -std::numeric_limits<double>::max();
    // The distance to a link, which should either be crossed this step
    // or in front of which we need to stop.
    double vSafeMinDist = 0;

    if (myActionStep) {
        // Actuate control (i.e. choose bounds for safe speed in current simstep (euler), resp. after current sim step (ballistic))
        processLinkApproaches(vSafe, vSafeMin, vSafeMinDist);
#ifdef DEBUG_ACTIONSTEPS
        if (DEBUG_COND) {
            std::cout << SIMTIME << " vehicle '" << getID() << "'\n"
                      "   vsafe from processLinkApproaches(): vsafe " << vSafe << std::endl;
        }
#endif
    } else {
        // Continue with current acceleration
        vSafe = getSpeed() + ACCEL2SPEED(myAcceleration);
#ifdef DEBUG_ACTIONSTEPS
        if (DEBUG_COND) {
            std::cout << SIMTIME << " vehicle '" << getID() << "' skips processLinkApproaches()\n"
                      "   continues with constant accel " <<  myAcceleration << "...\n"
                      << "speed: "  << getSpeed() << " -> " << vSafe << std::endl;
        }
#endif
    }


//#ifdef DEBUG_EXEC_MOVE
//    if (DEBUG_COND) {
//        std::cout << "vSafe = " << toString(vSafe,12) << "\n" << std::endl;
//    }
//#endif

    // Determine vNext = speed after current sim step (ballistic), resp. in current simstep (euler)
    // Call to finalizeSpeed applies speed reduction due to dawdling / lane changing but ensures minimum safe speed
    double vNext = vSafe;
    const double rawAccel = SPEED2ACCEL(MAX2(vNext, 0.) - myState.mySpeed);
    if (vNext <= SUMO_const_haltingSpeed * TS && myWaitingTime > MSGlobals::gStartupWaitThreshold && rawAccel <= accelThresholdForWaiting() && myActionStep) {
        myTimeSinceStartup = 0;
    } else if (isStopped()) {
        // do not apply startupDelay for waypoints
        if (getCarFollowModel().startupDelayStopped() && getNextStop().pars.speed <= 0) {
            myTimeSinceStartup = DELTA_T;
        } else {
            // do not apply startupDelay but signal that a stop has taken place
            myTimeSinceStartup = getCarFollowModel().getStartupDelay() + DELTA_T;
        }
    } else {
        // identify potential startup (before other effects reduce the speed again)
        myTimeSinceStartup += DELTA_T;
    }
    if (myActionStep) {
        vNext = getCarFollowModel().finalizeSpeed(this, vSafe);
        if (vNext > 0) {
            vNext = MAX2(vNext, vSafeMin);
        }
    }
    // (Leo) to avoid tiny oscillations (< 1e-10) of vNext in a standing vehicle column (observed for ballistic update), we cap off vNext
    //       (We assure to do this only for vNext<<NUMERICAL_EPS since otherwise this would nullify the workaround for #2995
    // (Jakob) We also need to make sure to reach a stop at the start of the next edge
    if (fabs(vNext) < NUMERICAL_EPS_SPEED && myStopDist > POSITION_EPS) {
        vNext = 0.;
    }
#ifdef DEBUG_EXEC_MOVE
    if (DEBUG_COND) {
        std::cout << SIMTIME << " finalizeSpeed vSafe=" << vSafe << " vSafeMin=" << (vSafeMin == -std::numeric_limits<double>::max() ? "-Inf" : toString(vSafeMin))
                  << " vNext=" << vNext << " (i.e. accel=" << SPEED2ACCEL(vNext - getSpeed()) << ")" << std::endl;
    }
#endif

    // vNext may be higher than vSafe without implying a bug:
    //  - when approaching a green light that suddenly switches to yellow
    //  - when using unregulated junctions
    //  - when using tau < step-size
    //  - when using unsafe car following models
    //  - when using TraCI and some speedMode / laneChangeMode settings
    //if (vNext > vSafe + NUMERICAL_EPS) {
    //    WRITE_WARNING("vehicle '" + getID() + "' cannot brake hard enough to reach safe speed "
    //            + toString(vSafe, 4) + ", moving at " + toString(vNext, 4) + " instead. time="
    //            + time2string(MSNet::getInstance()->getCurrentTimeStep()) + ".");
    //}

    if (MSGlobals::gSemiImplicitEulerUpdate) {
        vNext = MAX2(vNext, 0.);
    } else {
        // (Leo) Ballistic: negative vNext can be used to indicate a stop within next step.
    }

    // Check for speed advices from the traci client
    vNext = processTraCISpeedControl(vSafe, vNext);

    // the acceleration of a vehicle equipped with the elecHybrid device is restricted by the maximal power of the electric drive as well
    MSDevice_ElecHybrid* elecHybridOfVehicle = dynamic_cast<MSDevice_ElecHybrid*>(getDevice(typeid(MSDevice_ElecHybrid)));
    if (elecHybridOfVehicle != nullptr) {
        // this is the consumption given by the car following model-computed acceleration
        elecHybridOfVehicle->setConsum(elecHybridOfVehicle->consumption(*this, (vNext - this->getSpeed()) / TS, vNext));
        // but the maximum power of the electric motor may be lower
        // it needs to be converted from [W] to [Wh/s] (3600s / 1h) so that TS can be taken into account
        double maxPower = elecHybridOfVehicle->getParameterDouble(toString(SUMO_ATTR_MAXIMUMPOWER)) / 3600;
        if (elecHybridOfVehicle->getConsum() / TS > maxPower) {
            // no, we cannot accelerate that fast, recompute the maximum possible acceleration
            double accel = elecHybridOfVehicle->acceleration(*this, maxPower, this->getSpeed());
            // and update the speed of the vehicle
            vNext = MIN2(vNext, this->getSpeed() + accel * TS);
            vNext = MAX2(vNext, 0.);
            // and set the vehicle consumption to reflect this
            elecHybridOfVehicle->setConsum(elecHybridOfVehicle->consumption(*this, (vNext - this->getSpeed()) / TS, vNext));
        }
    }

    setBrakingSignals(vNext);

    // update position and speed
    int oldLaneOffset = myLane->getEdge().getNumLanes() - myLane->getIndex();
    const MSLane* oldLaneMaybeOpposite = myLane;
    if (myLaneChangeModel->isOpposite()) {
        // transform to the forward-direction lane, move and then transform back
        myState.myPos = myLane->getOppositePos(myState.myPos);
        myLane = myLane->getParallelOpposite();
    }
    updateState(vNext);
    updateWaitingTime(vNext);

    // Lanes, which the vehicle touched at some moment of the executed simstep
    std::vector<MSLane*> passedLanes;
    // remember previous lane (myLane is updated in processLaneAdvances)
    const MSLane* oldLane = myLane;
    // Reason for a possible emergency stop
    std::string emergencyReason;
    processLaneAdvances(passedLanes, emergencyReason);

    updateTimeLoss(vNext);
    myCollisionImmunity = MAX2((SUMOTime) - 1, myCollisionImmunity - DELTA_T);

    if (!hasArrivedInternal() && !myLane->getEdge().isVaporizing()) {
        if (myState.myPos > myLane->getLength()) {
            if (emergencyReason == "") {
                emergencyReason = TL(" for unknown reasons");
            }
            WRITE_WARNINGF(TL("Vehicle '%' performs emergency stop at the end of lane '%'% (decel=%, offset=%), time=%."),
                           getID(), myLane->getID(), emergencyReason, myAcceleration - myState.mySpeed,
                           myState.myPos - myLane->getLength(), time2string(SIMSTEP));
            MSNet::getInstance()->getVehicleControl().registerEmergencyStop();
            MSNet::getInstance()->informVehicleStateListener(this, MSNet::VehicleState::EMERGENCYSTOP);
            myState.myPos = myLane->getLength();
            myState.mySpeed = 0;
            myAcceleration = 0;
        }
        const MSLane* oldBackLane = getBackLane();
        if (myLaneChangeModel->isOpposite()) {
            passedLanes.clear(); // ignore back occupation
        }
#ifdef DEBUG_ACTIONSTEPS
        if (DEBUG_COND) {
            std::cout << SIMTIME << " veh '" << getID() << "' updates further lanes." << std::endl;
        }
#endif
        myState.myBackPos = updateFurtherLanes(myFurtherLanes, myFurtherLanesPosLat, passedLanes);
        if (passedLanes.size() > 1 && isRailway(getVClass())) {
            for (auto pi = passedLanes.rbegin(); pi != passedLanes.rend(); ++pi) {
                MSLane* pLane = *pi;
                if (pLane != myLane && std::find(myFurtherLanes.begin(), myFurtherLanes.end(), pLane) == myFurtherLanes.end()) {
                    leaveLaneBack(MSMoveReminder::NOTIFICATION_JUNCTION, *pi);
                }
            }
        }
        // bestLanes need to be updated before lane changing starts. NOTE: This call is also a presumption for updateDriveItems()
        updateBestLanes();
        if (myLane != oldLane || oldBackLane != getBackLane()) {
            if (myLaneChangeModel->getShadowLane() != nullptr || getLateralOverlap() > POSITION_EPS) {
                // shadow lane must be updated if the front or back lane changed
                // either if we already have a shadowLane or if there is lateral overlap
                myLaneChangeModel->updateShadowLane();
            }
            if (MSGlobals::gLateralResolution > 0 && !myLaneChangeModel->isOpposite()) {
                // The vehicles target lane must be also be updated if the front or back lane changed
                myLaneChangeModel->updateTargetLane();
            }
        }
        setBlinkerInformation(); // needs updated bestLanes
        //change the blue light only for emergency vehicles SUMOVehicleClass
        if (myType->getVehicleClass() == SVC_EMERGENCY) {
            setEmergencyBlueLight(MSNet::getInstance()->getCurrentTimeStep());
        }
        // must be done before angle computation
        // State needs to be reset for all vehicles before the next call to MSEdgeControl::changeLanes
        if (myActionStep) {
            // check (#2681): Can this be skipped?
            myLaneChangeModel->prepareStep();
        } else {
            myLaneChangeModel->resetSpeedLat();
#ifdef DEBUG_ACTIONSTEPS
            if (DEBUG_COND) {
                std::cout << SIMTIME << " veh '" << getID() << "' skips LCM->prepareStep()." << std::endl;
            }
#endif
        }
        myLaneChangeModel->setPreviousAngleOffset(myLaneChangeModel->getAngleOffset());
        myAngle = computeAngle();
    }

#ifdef DEBUG_EXEC_MOVE
    if (DEBUG_COND) {
        std::cout << SIMTIME << " executeMove finished veh=" << getID() << " lane=" << myLane->getID() << " myPos=" << getPositionOnLane() << " myPosLat=" << getLateralPositionOnLane() << "\n";
        gDebugFlag1 = false; // See MSLink_DEBUG_OPENED
    }
#endif
    if (myLaneChangeModel->isOpposite()) {
        // transform back to the opposite-direction lane
        MSLane* newOpposite = nullptr;
        const MSEdge* newOppositeEdge = myLane->getEdge().getOppositeEdge();
        if (newOppositeEdge != nullptr) {
            newOpposite = newOppositeEdge->getLanes()[newOppositeEdge->getNumLanes() - MAX2(1, oldLaneOffset)];
#ifdef DEBUG_EXEC_MOVE
            if (DEBUG_COND) {
                std::cout << SIMTIME << "   newOppositeEdge=" << newOppositeEdge->getID() << " oldLaneOffset=" << oldLaneOffset << " leftMost=" << newOppositeEdge->getNumLanes() - 1 << " newOpposite=" << Named::getIDSecure(newOpposite) << "\n";
            }
#endif
        }
        if (newOpposite == nullptr) {
            if (!myLaneChangeModel->hasBlueLight()) {
                // unusual overtaking at junctions is ok for emergency vehicles
                WRITE_WARNINGF(TL("Unexpected end of opposite lane for vehicle '%' at lane '%', time=%."),
                               getID(), myLane->getID(), time2string(SIMSTEP));
            }
            myLaneChangeModel->changedToOpposite();
            if (myState.myPos < getLength()) {
                // further lanes is always cleared during opposite driving
                MSLane* oldOpposite = oldLane->getOpposite();
                if (oldOpposite != nullptr) {
                    myFurtherLanes.push_back(oldOpposite);
                    myFurtherLanesPosLat.push_back(0);
                    // small value since the lane is going in the other direction
                    myState.myBackPos = getLength() - myState.myPos;
                    myAngle = computeAngle();
                } else {
                    SOFT_ASSERT(false);
                }
            }
        } else {
            myState.myPos = myLane->getOppositePos(myState.myPos);
            myLane = newOpposite;
            oldLane = oldLaneMaybeOpposite;
            //std::cout << SIMTIME << " updated myLane=" << Named::getIDSecure(myLane) << " oldLane=" << oldLane->getID() << "\n";
            myCachedPosition = Position::INVALID;
            myLaneChangeModel->updateShadowLane();
        }
    }
    workOnMoveReminders(myState.myPos - myState.myLastCoveredDist, myState.myPos, myState.mySpeed);
    // Return whether the vehicle did move to another lane
    return myLane != oldLane;
}

void
MSVehicle::executeFractionalMove(double dist) {
    myState.myPos += dist;
    myState.myLastCoveredDist = dist;
    myCachedPosition = Position::INVALID;

    const std::vector<const MSLane*> lanes = getUpcomingLanesUntil(dist);
    const SUMOTime t = MSNet::getInstance()->getCurrentTimeStep();
    for (int i = 0; i < (int)lanes.size(); i++) {
        MSLink* link = nullptr;
        if (i + 1 < (int)lanes.size()) {
            const MSLane* const to = lanes[i + 1];
            const bool internal = to->isInternal();
            for (MSLink* const l : lanes[i]->getLinkCont()) {
                if ((internal && l->getViaLane() == to) || (!internal && l->getLane() == to)) {
                    link = l;
                    break;
                }
            }
        }
        myLFLinkLanes.emplace_back(link, getSpeed(), getSpeed(), true, t, getSpeed(), 0, 0, dist);
    }
    // minimum execute move:
    std::vector<MSLane*> passedLanes;
    // Reason for a possible emergency stop
    if (lanes.size() > 1) {
        myLane->removeVehicle(this, MSMoveReminder::NOTIFICATION_JUNCTION, false);
    }
    std::string emergencyReason;
    processLaneAdvances(passedLanes, emergencyReason);
#ifdef DEBUG_EXTRAPOLATE_DEPARTPOS
    if (DEBUG_COND) {
        std::cout << SIMTIME << " veh=" << getID() << " executeFractionalMove dist=" << dist
                  << " passedLanes=" << toString(passedLanes) << " lanes=" << toString(lanes)
                  << " finalPos=" << myState.myPos
                  << " speed=" << getSpeed()
                  << " myFurtherLanes=" << toString(myFurtherLanes)
                  << "\n";
    }
#endif
    workOnMoveReminders(myState.myPos - myState.myLastCoveredDist, myState.myPos, myState.mySpeed);
    if (lanes.size() > 1) {
        for (std::vector<MSLane*>::iterator i = myFurtherLanes.begin(); i != myFurtherLanes.end(); ++i) {
#ifdef DEBUG_FURTHER
            if (DEBUG_COND) {
                std::cout << SIMTIME << " leaveLane \n";
            }
#endif
            (*i)->resetPartialOccupation(this);
        }
        myFurtherLanes.clear();
        myFurtherLanesPosLat.clear();
        myLane->forceVehicleInsertion(this, getPositionOnLane(), MSMoveReminder::NOTIFICATION_JUNCTION, getLateralPositionOnLane());
    }
}


void
MSVehicle::updateState(double vNext) {
    // update position and speed
    double deltaPos; // positional change
    if (MSGlobals::gSemiImplicitEulerUpdate) {
        // euler
        deltaPos = SPEED2DIST(vNext);
    } else {
        // ballistic
        deltaPos = getDeltaPos(SPEED2ACCEL(vNext - myState.mySpeed));
    }

    // the *mean* acceleration during the next step (probably most appropriate for emission calculation)
    // NOTE: for the ballistic update vNext may be negative, indicating a stop.
    myAcceleration = SPEED2ACCEL(MAX2(vNext, 0.) - myState.mySpeed);

#ifdef DEBUG_EXEC_MOVE
    if (DEBUG_COND) {
        std::cout << SIMTIME << " updateState() for veh '" << getID() << "': deltaPos=" << deltaPos
                  << " pos=" << myState.myPos << " newPos=" << myState.myPos + deltaPos << std::endl;
    }
#endif
    double decelPlus = -myAcceleration - getCarFollowModel().getMaxDecel() - NUMERICAL_EPS;
    if (decelPlus > 0) {
        const double previousAcceleration = SPEED2ACCEL(myState.mySpeed - myState.myPreviousSpeed);
        if (myAcceleration + NUMERICAL_EPS < previousAcceleration) {
            // vehicle brakes beyond wished maximum deceleration (only warn at the start of the braking manoeuvre)
            decelPlus += 2 * NUMERICAL_EPS;
            const double emergencyFraction = decelPlus / MAX2(NUMERICAL_EPS, getCarFollowModel().getEmergencyDecel() - getCarFollowModel().getMaxDecel());
            if (emergencyFraction >= MSGlobals::gEmergencyDecelWarningThreshold) {
                WRITE_WARNINGF(TL("Vehicle '%' performs emergency braking on lane '%' with decel=%, wished=%, severity=%, time=%."),
                               //+ " decelPlus=" + toString(decelPlus)
                               //+ " prevAccel=" + toString(previousAcceleration)
                               //+ " reserve=" + toString(MAX2(NUMERICAL_EPS, getCarFollowModel().getEmergencyDecel() - getCarFollowModel().getMaxDecel()))
                               getID(), myLane->getID(), -myAcceleration, getCarFollowModel().getMaxDecel(), emergencyFraction, time2string(SIMSTEP));
                MSNet::getInstance()->getVehicleControl().registerEmergencyBraking();
            }
        }
    }

    myState.myPreviousSpeed = myState.mySpeed;
    myState.mySpeed = MAX2(vNext, 0.);

    if (isRemoteControlled()) {
        deltaPos = myInfluencer->implicitDeltaPosRemote(this);
    }

    myState.myPos += deltaPos;
    myState.myLastCoveredDist = deltaPos;
    myNextTurn.first -= deltaPos;

    myCachedPosition = Position::INVALID;
}

void
MSVehicle::updateParkingState() {
    updateState(0);
    // deboard while parked
    if (myPersonDevice != nullptr) {
        myPersonDevice->notifyMove(*this, getPositionOnLane(), getPositionOnLane(), 0);
    }
    if (myContainerDevice != nullptr) {
        myContainerDevice->notifyMove(*this, getPositionOnLane(), getPositionOnLane(), 0);
    }
    for (MSVehicleDevice* const dev : myDevices) {
        dev->notifyParking();
    }
}


void
MSVehicle::replaceVehicleType(MSVehicleType* type) {
    MSBaseVehicle::replaceVehicleType(type);
    delete myCFVariables;
    myCFVariables = type->getCarFollowModel().createVehicleVariables();
}


const MSLane*
MSVehicle::getBackLane() const {
    if (myFurtherLanes.size() > 0) {
        return myFurtherLanes.back();
    } else {
        return myLane;
    }
}


double
MSVehicle::updateFurtherLanes(std::vector<MSLane*>& furtherLanes, std::vector<double>& furtherLanesPosLat,
                              const std::vector<MSLane*>& passedLanes) {
#ifdef DEBUG_SETFURTHER
    if (DEBUG_COND) std::cout << SIMTIME << " veh=" << getID()
                                  << " updateFurtherLanes oldFurther=" << toString(furtherLanes)
                                  << " oldFurtherPosLat=" << toString(furtherLanesPosLat)
                                  << " passed=" << toString(passedLanes)
                                  << "\n";
#endif
    for (MSLane* further : furtherLanes) {
        further->resetPartialOccupation(this);
        if (further->getBidiLane() != nullptr
                && (!isRailway(getVClass()) || (further->getPermissions() & ~SVC_RAIL_CLASSES) != 0)) {
            further->getBidiLane()->resetPartialOccupation(this);
        }
    }

    std::vector<MSLane*> newFurther;
    std::vector<double> newFurtherPosLat;
    double backPosOnPreviousLane = myState.myPos - getLength();
    bool widthShift = myFurtherLanesPosLat.size() > myFurtherLanes.size();
    if (passedLanes.size() > 1) {
        // There are candidates for further lanes. (passedLanes[-1] is the current lane, or current shadow lane in context of updateShadowLanes())
        std::vector<MSLane*>::const_iterator fi = furtherLanes.begin();
        std::vector<double>::const_iterator fpi = furtherLanesPosLat.begin();
        for (auto pi = passedLanes.rbegin() + 1; pi != passedLanes.rend() && backPosOnPreviousLane < 0; ++pi) {
            // As long as vehicle back reaches into passed lane, add it to the further lanes
            MSLane* further = *pi;
            newFurther.push_back(further);
            backPosOnPreviousLane += further->setPartialOccupation(this);
            if (further->getBidiLane() != nullptr
                    && (!isRailway(getVClass()) || (further->getPermissions() & ~SVC_RAIL_CLASSES) != 0)) {
                further->getBidiLane()->setPartialOccupation(this);
            }
            if (fi != furtherLanes.end() && further == *fi) {
                // Lateral position on this lane is already known. Assume constant and use old value.
                newFurtherPosLat.push_back(*fpi);
                ++fi;
                ++fpi;
            } else {
                // The lane *pi was not in furtherLanes before.
                // If it is downstream, we assume as lateral position the current position
                // If it is a new lane upstream (can appear as shadow further in case of LC-maneuvering, e.g.)
                // we assign the last known lateral position.
                if (newFurtherPosLat.size() == 0) {
                    if (widthShift) {
                        newFurtherPosLat.push_back(myFurtherLanesPosLat.back());
                    } else {
                        newFurtherPosLat.push_back(myState.myPosLat);
                    }
                } else {
                    newFurtherPosLat.push_back(newFurtherPosLat.back());
                }
            }
#ifdef DEBUG_SETFURTHER
            if (DEBUG_COND) {
                std::cout << SIMTIME << " updateFurtherLanes \n"
                          << "    further lane '" << further->getID() << "' backPosOnPreviousLane=" << backPosOnPreviousLane
                          << std::endl;
            }
#endif
        }
        furtherLanes = newFurther;
        furtherLanesPosLat = newFurtherPosLat;
    } else {
        furtherLanes.clear();
        furtherLanesPosLat.clear();
    }
#ifdef DEBUG_SETFURTHER
    if (DEBUG_COND) std::cout
                << " newFurther=" << toString(furtherLanes)
                << " newFurtherPosLat=" << toString(furtherLanesPosLat)
                << " newBackPos=" << backPosOnPreviousLane
                << "\n";
#endif
    return backPosOnPreviousLane;
}


double
MSVehicle::getBackPositionOnLane(const MSLane* lane, bool calledByGetPosition) const {
#ifdef DEBUG_FURTHER
    if (DEBUG_COND) {
        std::cout << SIMTIME
                  << " getBackPositionOnLane veh=" << getID()
                  << " lane=" << Named::getIDSecure(lane)
                  << " cbgP=" << calledByGetPosition
                  << " pos=" << myState.myPos
                  << " backPos=" << myState.myBackPos
                  << " myLane=" << myLane->getID()
                  << " myLaneBidi=" << Named::getIDSecure(myLane->getBidiLane())
                  << " further=" << toString(myFurtherLanes)
                  << " furtherPosLat=" << toString(myFurtherLanesPosLat)
                  << "\n     shadowLane=" << Named::getIDSecure(myLaneChangeModel->getShadowLane())
                  << " shadowFurther=" << toString(myLaneChangeModel->getShadowFurtherLanes())
                  << " shadowFurtherPosLat=" << toString(myLaneChangeModel->getShadowFurtherLanesPosLat())
                  << "\n     targetLane=" << Named::getIDSecure(myLaneChangeModel->getTargetLane())
                  << " furtherTargets=" << toString(myLaneChangeModel->getFurtherTargetLanes())
                  << std::endl;
    }
#endif
    if (lane == myLane
            || lane == myLaneChangeModel->getShadowLane()
            || lane == myLaneChangeModel->getTargetLane()) {
        if (myLaneChangeModel->isOpposite()) {
            if (lane == myLaneChangeModel->getShadowLane()) {
                return lane->getLength() - myState.myPos - myType->getLength();
            } else {
                return myState.myPos + (calledByGetPosition ? -1 : 1) * myType->getLength();
            }
        } else if (&lane->getEdge() != &myLane->getEdge()) {
            return lane->getLength() - myState.myPos + (calledByGetPosition ? -1 : 1) * myType->getLength();
        } else {
            // account for parallel lanes of different lengths in the most conservative manner (i.e. while turning)
            return myState.myPos - myType->getLength() + MIN2(0.0, lane->getLength() - myLane->getLength());
        }
    } else if (lane == myLane->getBidiLane()) {
        return lane->getLength() - myState.myPos + myType->getLength() * (calledByGetPosition ? -1 : 1);
    } else if (myFurtherLanes.size() > 0 && lane == myFurtherLanes.back()) {
        return myState.myBackPos;
    } else if ((myLaneChangeModel->getShadowFurtherLanes().size() > 0 && lane == myLaneChangeModel->getShadowFurtherLanes().back())
               || (myLaneChangeModel->getFurtherTargetLanes().size() > 0 && lane == myLaneChangeModel->getFurtherTargetLanes().back())) {
        assert(myFurtherLanes.size() > 0);
        if (lane->getLength() == myFurtherLanes.back()->getLength()) {
            return myState.myBackPos;
        } else {
            // interpolate
            //if (DEBUG_COND) {
            //if (myFurtherLanes.back()->getLength() != lane->getLength()) {
            //    std::cout << SIMTIME << " veh=" << getID() << " lane=" << lane->getID() << " further=" << myFurtherLanes.back()->getID()
            //        << " len=" << lane->getLength() << " fLen=" << myFurtherLanes.back()->getLength()
            //        << " backPos=" << myState.myBackPos << " result=" << myState.myBackPos / myFurtherLanes.back()->getLength() * lane->getLength() << "\n";
            //}
            return myState.myBackPos / myFurtherLanes.back()->getLength() * lane->getLength();
        }
    } else {
        //if (DEBUG_COND) std::cout << SIMTIME << " veh=" << getID() << " myFurtherLanes=" << toString(myFurtherLanes) << "\n";
        double leftLength = myType->getLength() - myState.myPos;

        std::vector<MSLane*>::const_iterator i = myFurtherLanes.begin();
        while (leftLength > 0 && i != myFurtherLanes.end()) {
            leftLength -= (*i)->getLength();
            //if (DEBUG_COND) std::cout << " comparing i=" << (*i)->getID() << " lane=" << lane->getID() << "\n";
            if (*i == lane) {
                return -leftLength;
            } else if (*i == lane->getBidiLane()) {
                return lane->getLength() + leftLength - (calledByGetPosition ? 2 * myType->getLength() : 0);
            }
            ++i;
        }
        //if (DEBUG_COND) std::cout << SIMTIME << " veh=" << getID() << " myShadowFurtherLanes=" << toString(myLaneChangeModel->getShadowFurtherLanes()) << "\n";
        leftLength = myType->getLength() - myState.myPos;
        i = myLaneChangeModel->getShadowFurtherLanes().begin();
        while (leftLength > 0 && i != myLaneChangeModel->getShadowFurtherLanes().end()) {
            leftLength -= (*i)->getLength();
            //if (DEBUG_COND) std::cout << " comparing i=" << (*i)->getID() << " lane=" << lane->getID() << "\n";
            if (*i == lane) {
                return -leftLength;
            }
            ++i;
        }
        //if (DEBUG_COND) std::cout << SIMTIME << " veh=" << getID() << " myFurtherTargetLanes=" << toString(myLaneChangeModel->getFurtherTargetLanes()) << "\n";
        leftLength = myType->getLength() - myState.myPos;
        i = getFurtherLanes().begin();
        const std::vector<MSLane*> furtherTargetLanes = myLaneChangeModel->getFurtherTargetLanes();
        auto j = furtherTargetLanes.begin();
        while (leftLength > 0 && j != furtherTargetLanes.end()) {
            leftLength -= (*i)->getLength();
            // if (DEBUG_COND) std::cout << " comparing i=" << (*i)->getID() << " lane=" << lane->getID() << "\n";
            if (*j == lane) {
                return -leftLength;
            }
            ++i;
            ++j;
        }
        WRITE_WARNING("Request backPos of vehicle '" + getID() + "' for invalid lane '" + Named::getIDSecure(lane)
                      + "' time=" + time2string(MSNet::getInstance()->getCurrentTimeStep()) + ".")
        SOFT_ASSERT(false);
        return  myState.myBackPos;
    }
}


double
MSVehicle::getPositionOnLane(const MSLane* lane) const {
    return getBackPositionOnLane(lane, true) + myType->getLength();
}


bool
MSVehicle::isFrontOnLane(const MSLane* lane) const {
    return lane == myLane || lane == myLaneChangeModel->getShadowLane() || lane == myLane->getBidiLane();
}


void
MSVehicle::checkRewindLinkLanes(const double lengthsInFront, DriveItemVector& lfLinks) const {
    if (MSGlobals::gUsingInternalLanes && !myLane->getEdge().isRoundabout() && !myLaneChangeModel->isOpposite()) {
        double seenSpace = -lengthsInFront;
#ifdef DEBUG_CHECKREWINDLINKLANES
        if (DEBUG_COND) {
            std::cout << "\nCHECK_REWIND_LINKLANES\n" << " veh=" << getID() << " lengthsInFront=" << lengthsInFront << "\n";
        };
#endif
        bool foundStopped = false;
        // compute available space until a stopped vehicle is found
        // this is the sum of non-interal lane length minus in-between vehicle lengths
        for (int i = 0; i < (int)lfLinks.size(); ++i) {
            // skip unset links
            DriveProcessItem& item = lfLinks[i];
#ifdef DEBUG_CHECKREWINDLINKLANES
            if (DEBUG_COND) std::cout << SIMTIME
                                          << " link=" << (item.myLink == 0 ? "NULL" : item.myLink->getViaLaneOrLane()->getID())
                                          << " foundStopped=" << foundStopped;
#endif
            if (item.myLink == nullptr || foundStopped) {
                if (!foundStopped) {
                    item.availableSpace += seenSpace;
                } else {
                    item.availableSpace = seenSpace;
                }
#ifdef DEBUG_CHECKREWINDLINKLANES
                if (DEBUG_COND) {
                    std::cout << " avail=" << item.availableSpace << "\n";
                }
#endif
                continue;
            }
            // get the next lane, determine whether it is an internal lane
            const MSLane* approachedLane = item.myLink->getViaLane();
            if (approachedLane != nullptr) {
                if (keepClear(item.myLink)) {
                    seenSpace = seenSpace - approachedLane->getBruttoVehLenSum();
                    if (approachedLane == myLane) {
                        seenSpace += getVehicleType().getLengthWithGap();
                    }
                } else {
                    seenSpace = seenSpace + approachedLane->getSpaceTillLastStanding(this, foundStopped);// - approachedLane->getBruttoVehLenSum() + approachedLane->getLength();
                }
                item.availableSpace = seenSpace;
#ifdef DEBUG_CHECKREWINDLINKLANES
                if (DEBUG_COND) std::cout
                            << " approached=" << approachedLane->getID()
                            << " approachedBrutto=" << approachedLane->getBruttoVehLenSum()
                            << " avail=" << item.availableSpace
                            << " seenSpace=" << seenSpace
                            << " hadStoppedVehicle=" << item.hadStoppedVehicle
                            << " lengthsInFront=" << lengthsInFront
                            << "\n";
#endif
                continue;
            }
            approachedLane = item.myLink->getLane();
            const MSVehicle* last = approachedLane->getLastAnyVehicle();
            if (last == nullptr || last == this) {
                if (approachedLane->getLength() > getVehicleType().getLength()
                        || keepClear(item.myLink)) {
                    seenSpace += approachedLane->getLength();
                }
                item.availableSpace = seenSpace;
#ifdef DEBUG_CHECKREWINDLINKLANES
                if (DEBUG_COND) {
                    std::cout << " last=" << Named::getIDSecure(last) << " laneLength=" << approachedLane->getLength() << " avail=" << item.availableSpace << "\n";
                }
#endif
            } else {
                bool foundStopped2 = false;
                double spaceTillLastStanding = approachedLane->getSpaceTillLastStanding(this, foundStopped2);
                if (approachedLane->getBidiLane() != nullptr) {
                    const MSVehicle* oncomingVeh = approachedLane->getBidiLane()->getFirstFullVehicle();
                    if (oncomingVeh) {
                        const double oncomingGap = approachedLane->getLength() - oncomingVeh->getPositionOnLane();
                        const double oncomingBGap = oncomingVeh->getBrakeGap(true);
                        // oncoming movement until ego enters the junction
                        const double oncomingMove = STEPS2TIME(item.myArrivalTime - SIMSTEP) * oncomingVeh->getSpeed();
                        const double spaceTillOncoming = oncomingGap - oncomingBGap - oncomingMove;
                        spaceTillLastStanding = MIN2(spaceTillLastStanding, spaceTillOncoming);
                        if (spaceTillOncoming <= getVehicleType().getLengthWithGap()) {
                            foundStopped = true;
                        }
#ifdef DEBUG_CHECKREWINDLINKLANES
                        if (DEBUG_COND) {
                            std::cout << " oVeh=" << oncomingVeh->getID()
                                      << " oGap=" << oncomingGap
                                      << " bGap=" << oncomingBGap
                                      << " mGap=" << oncomingMove
                                      << " sto=" << spaceTillOncoming;
                        }
#endif
                    }
                }
                seenSpace += spaceTillLastStanding;
                if (foundStopped2) {
                    foundStopped = true;
                    item.hadStoppedVehicle = true;
                }
                item.availableSpace = seenSpace;
                if (last->myHaveToWaitOnNextLink || last->isStopped()) {
                    foundStopped = true;
                    item.hadStoppedVehicle = true;
                }
#ifdef DEBUG_CHECKREWINDLINKLANES
                if (DEBUG_COND) std::cout
                            << " approached=" << approachedLane->getID()
                            << " last=" << last->getID()
                            << " lastHasToWait=" << last->myHaveToWaitOnNextLink
                            << " lastBrakeLight=" << last->signalSet(VEH_SIGNAL_BRAKELIGHT)
                            << " lastBrakeGap=" << last->getCarFollowModel().brakeGap(last->getSpeed())
                            << " lastGap=" << (last->getBackPositionOnLane(approachedLane) + last->getCarFollowModel().brakeGap(last->getSpeed()) - last->getSpeed() * last->getCarFollowModel().getHeadwayTime()
                                               // gap of last up to the next intersection
                                               - last->getVehicleType().getMinGap())
                            << " stls=" << spaceTillLastStanding
                            << " avail=" << item.availableSpace
                            << " seenSpace=" << seenSpace
                            << " foundStopped=" << foundStopped
                            << " foundStopped2=" << foundStopped2
                            << "\n";
#endif
            }
        }

        // check which links allow continuation and add pass available to the previous item
        for (int i = ((int)lfLinks.size() - 1); i > 0; --i) {
            DriveProcessItem& item = lfLinks[i - 1];
            DriveProcessItem& nextItem = lfLinks[i];
            const bool canLeaveJunction = item.myLink->getViaLane() == nullptr || nextItem.myLink == nullptr || nextItem.mySetRequest;
            const bool opened = (item.myLink != nullptr
                                 && (canLeaveJunction || (
                                         // indirect bicycle turn
                                         nextItem.myLink != nullptr && nextItem.myLink->isInternalJunctionLink() && nextItem.myLink->haveRed()))
                                 && (
                                     item.myLink->havePriority()
                                     || i == 1 // the upcoming link (item 0) is checked in executeMove anyway. No need to use outdata approachData here
                                     || (myInfluencer != nullptr && !myInfluencer->getRespectJunctionPriority())
                                     || item.myLink->opened(item.myArrivalTime, item.myArrivalSpeed,
                                             item.getLeaveSpeed(), getVehicleType().getLength(),
                                             getImpatience(), getCarFollowModel().getMaxDecel(), getWaitingTime(), getLateralPositionOnLane(), nullptr, false, this)));
            bool allowsContinuation = (item.myLink == nullptr || item.myLink->isCont() || opened) && !item.hadStoppedVehicle;
#ifdef DEBUG_CHECKREWINDLINKLANES
            if (DEBUG_COND) std::cout
                        << "   link=" << (item.myLink == 0 ? "NULL" : item.myLink->getViaLaneOrLane()->getID())
                        << " canLeave=" << canLeaveJunction
                        << " opened=" << opened
                        << " allowsContinuation=" << allowsContinuation
                        << " foundStopped=" << foundStopped
                        << "\n";
#endif
            if (!opened && item.myLink != nullptr) {
                foundStopped = true;
                if (i > 1) {
                    DriveProcessItem& item2 = lfLinks[i - 2];
                    if (item2.myLink != nullptr && item2.myLink->isCont()) {
                        allowsContinuation = true;
                    }
                }
            }
            if (allowsContinuation) {
                item.availableSpace = nextItem.availableSpace;
#ifdef DEBUG_CHECKREWINDLINKLANES
                if (DEBUG_COND) std::cout
                            << "   link=" << (item.myLink == nullptr ? "NULL" : item.myLink->getViaLaneOrLane()->getID())
                            << " copy nextAvail=" << nextItem.availableSpace
                            << "\n";
#endif
            }
        }

        // find removalBegin
        int removalBegin = -1;
        for (int i = 0; foundStopped && i < (int)lfLinks.size() && removalBegin < 0; ++i) {
            // skip unset links
            const DriveProcessItem& item = lfLinks[i];
            if (item.myLink == nullptr) {
                continue;
            }
            /*
            double impatienceCorrection = MAX2(0., double(double(myWaitingTime)));
            if (seenSpace<getVehicleType().getLengthWithGap()-impatienceCorrection/10.&&nextSeenNonInternal!=0) {
                removalBegin = lastLinkToInternal;
            }
            */

            const double leftSpace = item.availableSpace - getVehicleType().getLengthWithGap();
#ifdef DEBUG_CHECKREWINDLINKLANES
            if (DEBUG_COND) std::cout
                        << SIMTIME
                        << " veh=" << getID()
                        << " link=" << (item.myLink == 0 ? "NULL" : item.myLink->getViaLaneOrLane()->getID())
                        << " avail=" << item.availableSpace
                        << " leftSpace=" << leftSpace
                        << "\n";
#endif
            if (leftSpace < 0/* && item.myLink->willHaveBlockedFoe()*/) {
                double impatienceCorrection = 0;
                /*
                if(item.myLink->getState()==LINKSTATE_MINOR) {
                    impatienceCorrection = MAX2(0., STEPS2TIME(myWaitingTime));
                }
                */
                // may ignore keepClear rules
                if (leftSpace < -impatienceCorrection / 10. && keepClear(item.myLink)) {
                    removalBegin = i;
                }
                //removalBegin = i;
            }
        }
        // abort requests
        if (removalBegin != -1 && !(removalBegin == 0 && myLane->getEdge().isInternal())) {
            const double brakeGap = getCarFollowModel().brakeGap(myState.mySpeed, getCarFollowModel().getMaxDecel(), 0.);
            while (removalBegin < (int)(lfLinks.size())) {
                DriveProcessItem& dpi = lfLinks[removalBegin];
                if (dpi.myLink == nullptr) {
                    break;
                }
                dpi.myVLinkPass = dpi.myVLinkWait;
#ifdef DEBUG_CHECKREWINDLINKLANES
                if (DEBUG_COND) {
                    std::cout << " removalBegin=" << removalBegin << " brakeGap=" << brakeGap << " dist=" << dpi.myDistance << " speed=" << myState.mySpeed << " a2s=" << ACCEL2SPEED(getCarFollowModel().getMaxDecel()) << "\n";
                }
#endif
                if (dpi.myDistance >= brakeGap + POSITION_EPS) {
                    // always leave junctions after requesting to enter
                    if (!dpi.myLink->isExitLink() || !lfLinks[removalBegin - 1].mySetRequest) {
                        dpi.mySetRequest = false;
                    }
                }
                ++removalBegin;
            }
        }
    }
}


void
MSVehicle::setApproachingForAllLinks(const SUMOTime t) {
    if (!checkActionStep(t)) {
        return;
    }
    removeApproachingInformation(myLFLinkLanesPrev);
    for (DriveProcessItem& dpi : myLFLinkLanes) {
        if (dpi.myLink != nullptr) {
            if (dpi.myLink->getState() == LINKSTATE_ALLWAY_STOP) {
                dpi.myArrivalTime += (SUMOTime)RandHelper::rand((int)2, getRNG()); // tie braker
            }
            dpi.myLink->setApproaching(this, dpi.myArrivalTime, dpi.myArrivalSpeed, dpi.getLeaveSpeed(),
                                       dpi.mySetRequest, dpi.myArrivalSpeedBraking, getWaitingTime(), dpi.myDistance, getLateralPositionOnLane());
        }
    }
    if (isRailway(getVClass())) {
        for (DriveProcessItem& dpi : myLFLinkLanes) {
            if (dpi.myLink != nullptr && dpi.myLink->getTLLogic() != nullptr && dpi.myLink->getTLLogic()->getLogicType() == TrafficLightType::RAIL_SIGNAL) {
                MSRailSignalControl::getInstance().notifyApproach(dpi.myLink);
            }
        }
    }
    if (myLaneChangeModel->getShadowLane() != nullptr) {
        // register on all shadow links
        for (const DriveProcessItem& dpi : myLFLinkLanes) {
            if (dpi.myLink != nullptr) {
                MSLink* parallelLink = dpi.myLink->getParallelLink(myLaneChangeModel->getShadowDirection());
                if (parallelLink == nullptr && getLaneChangeModel().isOpposite() && dpi.myLink->isEntryLink()) {
                    // register on opposite direction entry link to warn foes at minor side road
                    parallelLink = dpi.myLink->getOppositeDirectionLink();
                }
                if (parallelLink != nullptr) {
                    const double latOffset = getLane()->getRightSideOnEdge() - myLaneChangeModel->getShadowLane()->getRightSideOnEdge();
                    parallelLink->setApproaching(this, dpi.myArrivalTime, dpi.myArrivalSpeed, dpi.getLeaveSpeed(),
                                                 dpi.mySetRequest, dpi.myArrivalSpeedBraking, getWaitingTime(), dpi.myDistance,
                                                 latOffset);
                    myLaneChangeModel->setShadowApproachingInformation(parallelLink);
                }
            }
        }
    }
#ifdef DEBUG_PLAN_MOVE
    if (DEBUG_COND) {
        std::cout << SIMTIME
                  << " veh=" << getID()
                  << " after checkRewindLinkLanes\n";
        for (DriveProcessItem& dpi : myLFLinkLanes) {
            std::cout
                    << " vPass=" << dpi.myVLinkPass
                    << " vWait=" << dpi.myVLinkWait
                    << " linkLane=" << (dpi.myLink == 0 ? "NULL" : dpi.myLink->getViaLaneOrLane()->getID())
                    << " request=" << dpi.mySetRequest
                    << " atime=" << dpi.myArrivalTime
                    << "\n";
        }
    }
#endif
}


void
MSVehicle::registerInsertionApproach(MSLink* link, double dist) {
    DriveProcessItem dpi(0, dist);
    dpi.myLink = link;
    const double arrivalSpeedBraking = getCarFollowModel().getMinimalArrivalSpeedEuler(dist, getSpeed());
    link->setApproaching(this, SUMOTime_MAX, 0, 0, false, arrivalSpeedBraking, 0, dpi.myDistance, 0);
    // ensure cleanup in the next step
    myLFLinkLanes.push_back(dpi);
    MSRailSignalControl::getInstance().notifyApproach(link);
}


void
MSVehicle::activateReminders(const MSMoveReminder::Notification reason, const MSLane* enteredLane) {
    for (MoveReminderCont::iterator rem = myMoveReminders.begin(); rem != myMoveReminders.end();) {
        // skip the reminder if it is a lane reminder but not for my lane (indicated by rem->second > 0.)
        if (rem->first->getLane() != nullptr && rem->second > 0.) {
#ifdef _DEBUG
            if (myTraceMoveReminders) {
                traceMoveReminder("notifyEnter_skipped", rem->first, rem->second, true);
            }
#endif
            ++rem;
        } else {
            if (rem->first->notifyEnter(*this, reason, enteredLane)) {
#ifdef _DEBUG
                if (myTraceMoveReminders) {
                    traceMoveReminder("notifyEnter", rem->first, rem->second, true);
                }
#endif
                ++rem;
            } else {
#ifdef _DEBUG
                if (myTraceMoveReminders) {
                    traceMoveReminder("notifyEnter", rem->first, rem->second, false);
                }
//                std::cout << SIMTIME << " Vehicle '" << getID() << "' erases MoveReminder (with offset " << rem->second << ")" << std::endl;
#endif
                rem = myMoveReminders.erase(rem);
            }
        }
    }
}


void
MSVehicle::enterLaneAtMove(MSLane* enteredLane, bool onTeleporting) {
    myAmOnNet = !onTeleporting;
    // vaporizing edge?
    /*
    if (enteredLane->getEdge().isVaporizing()) {
        // yep, let's do the vaporization...
        myLane = enteredLane;
        return true;
    }
    */
    // Adjust MoveReminder offset to the next lane
    adaptLaneEntering2MoveReminder(*enteredLane);
    // set the entered lane as the current lane
    MSLane* oldLane = myLane;
    myLane = enteredLane;
    myLastBestLanesEdge = nullptr;

    // internal edges are not a part of the route...
    if (!enteredLane->getEdge().isInternal()) {
        ++myCurrEdge;
        assert(myLaneChangeModel->isOpposite() || haveValidStopEdges());
    }
    if (myInfluencer != nullptr) {
        myInfluencer->adaptLaneTimeLine(myLane->getIndex() - oldLane->getIndex());
    }
    if (!onTeleporting) {
        activateReminders(MSMoveReminder::NOTIFICATION_JUNCTION, enteredLane);
        if (MSGlobals::gLateralResolution > 0) {
            // transform lateral position when the lane width changes
            assert(oldLane != nullptr);
            const MSLink* const link = oldLane->getLinkTo(myLane);
            if (link != nullptr) {
                myFurtherLanesPosLat.push_back(myState.myPosLat);
                myState.myPosLat += link->getLateralShift();
            }
        } else if (fabs(myState.myPosLat) > NUMERICAL_EPS) {
            const double overlap = MAX2(0.0, getLateralOverlap(myState.myPosLat, oldLane));
            const double range = (oldLane->getWidth() - getVehicleType().getWidth()) * 0.5 + overlap;
            const double range2 = (myLane->getWidth() - getVehicleType().getWidth()) * 0.5 + overlap;
            myState.myPosLat *= range2 / range;
        }
        if (myLane->getBidiLane() != nullptr && (!isRailway(getVClass()) || (myLane->getPermissions() & ~SVC_RAIL_CLASSES) != 0)) {
            // railways don't need to "see" each other when moving in opposite directions on the same track (efficiency)
            // (unless the lane is shared with cars)
            myLane->getBidiLane()->setPartialOccupation(this);
        }
    } else {
        // normal move() isn't called so reset position here. must be done
        // before calling reminders
        myState.myPos = 0;
        myCachedPosition = Position::INVALID;
        activateReminders(MSMoveReminder::NOTIFICATION_TELEPORT, enteredLane);
    }
    // update via
    if (myParameter->via.size() > 0 &&  myLane->getEdge().getID() == myParameter->via.front()) {
        myParameter->via.erase(myParameter->via.begin());
    }
}


void
MSVehicle::enterLaneAtLaneChange(MSLane* enteredLane) {
    myAmOnNet = true;
    myLane = enteredLane;
    myCachedPosition = Position::INVALID;
    // need to update myCurrentLaneInBestLanes
    updateBestLanes();
    // switch to and activate the new lane's reminders
    // keep OldLaneReminders
    for (std::vector< MSMoveReminder* >::const_iterator rem = enteredLane->getMoveReminders().begin(); rem != enteredLane->getMoveReminders().end(); ++rem) {
        addReminder(*rem);
    }
    activateReminders(MSMoveReminder::NOTIFICATION_LANE_CHANGE, enteredLane);
    MSLane* lane = myLane;
    double leftLength = getVehicleType().getLength() - myState.myPos;
    int deleteFurther = 0;
#ifdef DEBUG_SETFURTHER
    if (DEBUG_COND) {
        std::cout << SIMTIME << " enterLaneAtLaneChange entered=" << Named::getIDSecure(enteredLane) << " oldFurther=" << toString(myFurtherLanes) << "\n";
    }
#endif
    if (myLane->getBidiLane() != nullptr && (!isRailway(getVClass()) || (myLane->getPermissions() & ~SVC_RAIL_CLASSES) != 0)) {
        // railways don't need to "see" each other when moving in opposite directions on the same track (efficiency)
        // (unless the lane is shared with cars)
        myLane->getBidiLane()->setPartialOccupation(this);
    }
    for (int i = 0; i < (int)myFurtherLanes.size(); i++) {
        if (lane != nullptr) {
            lane = lane->getLogicalPredecessorLane(myFurtherLanes[i]->getEdge());
        }
#ifdef DEBUG_SETFURTHER
        if (DEBUG_COND) {
            std::cout << "  enterLaneAtLaneChange i=" << i << " lane=" << Named::getIDSecure(lane) << " leftLength=" << leftLength << "\n";
        }
#endif
        if (leftLength > 0) {
            if (lane != nullptr) {
                myFurtherLanes[i]->resetPartialOccupation(this);
                if (myFurtherLanes[i]->getBidiLane() != nullptr
                        && (!isRailway(getVClass()) || (myFurtherLanes[i]->getPermissions() & ~SVC_RAIL_CLASSES) != 0)) {
                    myFurtherLanes[i]->getBidiLane()->resetPartialOccupation(this);
                }
                // lane changing onto longer lanes may reduce the number of
                // remaining further lanes
                myFurtherLanes[i] = lane;
                myFurtherLanesPosLat[i] = myState.myPosLat;
                leftLength -= lane->setPartialOccupation(this);
                if (lane->getBidiLane() != nullptr
                        && (!isRailway(getVClass()) || (lane->getPermissions() & ~SVC_RAIL_CLASSES) != 0)) {
                    lane->getBidiLane()->setPartialOccupation(this);
                }
                myState.myBackPos = -leftLength;
#ifdef DEBUG_SETFURTHER
                if (DEBUG_COND) {
                    std::cout << SIMTIME << "   newBackPos=" << myState.myBackPos << "\n";
                }
#endif
            } else {
                // keep the old values, but ensure there is no shadow
                if (myLaneChangeModel->isChangingLanes()) {
                    myLaneChangeModel->setNoShadowPartialOccupator(myFurtherLanes[i]);
                }
                if (myState.myBackPos < 0) {
                    myState.myBackPos += myFurtherLanes[i]->getLength();
                }
#ifdef DEBUG_SETFURTHER
                if (DEBUG_COND) {
                    std::cout << SIMTIME << "   i=" << i << " further=" << myFurtherLanes[i]->getID() << " newBackPos=" << myState.myBackPos << "\n";
                }
#endif
            }
        } else {
            myFurtherLanes[i]->resetPartialOccupation(this);
            if (myFurtherLanes[i]->getBidiLane() != nullptr
                    && (!isRailway(getVClass()) || (myFurtherLanes[i]->getPermissions() & ~SVC_RAIL_CLASSES) != 0)) {
                myFurtherLanes[i]->getBidiLane()->resetPartialOccupation(this);
            }
            deleteFurther++;
        }
    }
    if (deleteFurther > 0) {
#ifdef DEBUG_SETFURTHER
        if (DEBUG_COND) {
            std::cout << SIMTIME << " veh=" << getID() << " shortening myFurtherLanes by " << deleteFurther << "\n";
        }
#endif
        myFurtherLanes.erase(myFurtherLanes.end() - deleteFurther, myFurtherLanes.end());
        myFurtherLanesPosLat.erase(myFurtherLanesPosLat.end() - deleteFurther, myFurtherLanesPosLat.end());
    }
#ifdef DEBUG_SETFURTHER
    if (DEBUG_COND) {
        std::cout << SIMTIME << " enterLaneAtLaneChange new furtherLanes=" << toString(myFurtherLanes)
                  << " furterLanesPosLat=" << toString(myFurtherLanesPosLat) << "\n";
    }
#endif
    myAngle = computeAngle();
}


void
MSVehicle::computeFurtherLanes(MSLane* enteredLane, double pos, bool collision) {
    // build the list of lanes the vehicle is lapping into
    if (!myLaneChangeModel->isOpposite()) {
        double leftLength = myType->getLength() - pos;
        MSLane* clane = enteredLane;
        int routeIndex = getRoutePosition();
        while (leftLength > 0) {
            if (routeIndex > 0 && clane->getEdge().isNormal()) {
                // get predecessor lane that corresponds to prior route
                routeIndex--;
                const MSEdge* fromRouteEdge = myRoute->getEdges()[routeIndex];
                MSLane* target = clane;
                clane = nullptr;
                for (auto ili : target->getIncomingLanes()) {
                    if (ili.lane->getEdge().getNormalBefore() == fromRouteEdge) {
                        clane = ili.lane;
                        break;
                    }
                }
            } else {
                clane = clane->getLogicalPredecessorLane();
            }
            if (clane == nullptr || clane == myLane || clane == myLane->getBidiLane()
                    || (clane->isInternal() && (
                            clane->getLinkCont()[0]->getDirection() == LinkDirection::TURN
                            || clane->getLinkCont()[0]->getDirection() == LinkDirection::TURN_LEFTHAND))) {
                break;
            }
            if (!collision || std::find(myFurtherLanes.begin(), myFurtherLanes.end(), clane) == myFurtherLanes.end()) {
                myFurtherLanes.push_back(clane);
                myFurtherLanesPosLat.push_back(myState.myPosLat);
                clane->setPartialOccupation(this);
                if (clane->getBidiLane() != nullptr
                        && (!isRailway(getVClass()) || (clane->getPermissions() & ~SVC_RAIL_CLASSES) != 0)) {
                    clane->getBidiLane()->setPartialOccupation(this);
                }
            }
            leftLength -= clane->getLength();
        }
        myState.myBackPos = -leftLength;
#ifdef DEBUG_SETFURTHER
        if (DEBUG_COND) {
            std::cout << SIMTIME << " computeFurtherLanes veh=" << getID() << " pos=" << pos << " myFurtherLanes=" << toString(myFurtherLanes) << " backPos=" << myState.myBackPos << "\n";
        }
#endif
    } else {
        // clear partial occupation
        for (MSLane* further : myFurtherLanes) {
#ifdef DEBUG_SETFURTHER
            if (DEBUG_COND) {
                std::cout << SIMTIME << " opposite: resetPartialOccupation " << further->getID() << " \n";
            }
#endif
            further->resetPartialOccupation(this);
            if (further->getBidiLane() != nullptr
                    && (!isRailway(getVClass()) || (further->getPermissions() & ~SVC_RAIL_CLASSES) != 0)) {
                further->getBidiLane()->resetPartialOccupation(this);
            }
        }
        myFurtherLanes.clear();
        myFurtherLanesPosLat.clear();
    }
}


void
MSVehicle::enterLaneAtInsertion(MSLane* enteredLane, double pos, double speed, double posLat, MSMoveReminder::Notification notification) {
    myState = State(pos, speed, posLat, pos - getVehicleType().getLength(), hasDeparted() ? myState.myPreviousSpeed : speed);
    if (myDeparture == NOT_YET_DEPARTED) {
        onDepart();
    }
    myCachedPosition = Position::INVALID;
    assert(myState.myPos >= 0);
    assert(myState.mySpeed >= 0);
    myLane = enteredLane;
    myAmOnNet = true;
    // schedule action for the next timestep
    myLastActionTime = MSNet::getInstance()->getCurrentTimeStep() + DELTA_T;
    if (notification != MSMoveReminder::NOTIFICATION_TELEPORT) {
        // set and activate the new lane's reminders, teleports already did that at enterLaneAtMove
        for (std::vector< MSMoveReminder* >::const_iterator rem = enteredLane->getMoveReminders().begin(); rem != enteredLane->getMoveReminders().end(); ++rem) {
            addReminder(*rem);
        }
        activateReminders(notification, enteredLane);
    } else {
        myLastBestLanesEdge = nullptr;
        myLastBestLanesInternalLane = nullptr;
        myLaneChangeModel->resetState();
    }
    computeFurtherLanes(enteredLane, pos);
    if (MSGlobals::gLateralResolution > 0) {
        myLaneChangeModel->updateShadowLane();
        myLaneChangeModel->updateTargetLane();
    } else if (MSGlobals::gLaneChangeDuration > 0) {
        myLaneChangeModel->updateShadowLane();
    }
    if (notification != MSMoveReminder::NOTIFICATION_LOAD_STATE) {
        myAngle = computeAngle();
        if (myLaneChangeModel->isOpposite()) {
            myAngle += M_PI;
        }
    }
}


void
MSVehicle::leaveLane(const MSMoveReminder::Notification reason, const MSLane* approachedLane) {
    for (MoveReminderCont::iterator rem = myMoveReminders.begin(); rem != myMoveReminders.end();) {
        if (rem->first->notifyLeave(*this, myState.myPos + rem->second, reason, approachedLane)) {
#ifdef _DEBUG
            if (myTraceMoveReminders) {
                traceMoveReminder("notifyLeave", rem->first, rem->second, true);
            }
#endif
            ++rem;
        } else {
#ifdef _DEBUG
            if (myTraceMoveReminders) {
                traceMoveReminder("notifyLeave", rem->first, rem->second, false);
            }
#endif
            rem = myMoveReminders.erase(rem);
        }
    }
    if ((reason == MSMoveReminder::NOTIFICATION_JUNCTION
            || reason == MSMoveReminder::NOTIFICATION_TELEPORT
            || reason == MSMoveReminder::NOTIFICATION_TELEPORT_CONTINUATION)
            && myLane != nullptr) {
        myOdometer += getLane()->getLength();
    }
    if (myLane != nullptr && myLane->getBidiLane() != nullptr && myAmOnNet
            && (!isRailway(getVClass()) || (myLane->getPermissions() & ~SVC_RAIL_CLASSES) != 0)) {
        myLane->getBidiLane()->resetPartialOccupation(this);
    }
    if (reason != MSMoveReminder::NOTIFICATION_JUNCTION && reason != MSMoveReminder::NOTIFICATION_LANE_CHANGE) {
        // @note. In case of lane change, myFurtherLanes and partial occupation
        // are handled in enterLaneAtLaneChange()
        for (MSLane* further : myFurtherLanes) {
#ifdef DEBUG_FURTHER
            if (DEBUG_COND) {
                std::cout << SIMTIME << " leaveLane \n";
            }
#endif
            further->resetPartialOccupation(this);
            if (further->getBidiLane() != nullptr
                    && (!isRailway(getVClass()) || (further->getPermissions() & ~SVC_RAIL_CLASSES) != 0)) {
                further->getBidiLane()->resetPartialOccupation(this);
            }
        }
        myFurtherLanes.clear();
        myFurtherLanesPosLat.clear();
    }
    if (reason >= MSMoveReminder::NOTIFICATION_TELEPORT) {
        myAmOnNet = false;
        myWaitingTime = 0;
    }
    if (reason != MSMoveReminder::NOTIFICATION_PARKING && resumeFromStopping()) {
        myStopDist = std::numeric_limits<double>::max();
        if (myPastStops.back().speed <= 0) {
            WRITE_WARNINGF(TL("Vehicle '%' aborts stop."), getID());
        }
    }
    if (reason != MSMoveReminder::NOTIFICATION_PARKING && reason != MSMoveReminder::NOTIFICATION_LANE_CHANGE) {
        while (!myStops.empty() && myStops.front().edge == myCurrEdge && &myStops.front().lane->getEdge() == &myLane->getEdge()) {
            if (myStops.front().getSpeed() <= 0) {
                WRITE_WARNINGF(TL("Vehicle '%' skips stop on lane '%' time=%."), getID(), myStops.front().lane->getID(),
                               time2string(MSNet::getInstance()->getCurrentTimeStep()))
                myStops.pop_front();
            } else {
                MSStop& stop = myStops.front();
                // passed waypoint at the end of the lane
                if (!stop.reached) {
                    if (MSStopOut::active()) {
                        MSStopOut::getInstance()->stopStarted(this, getPersonNumber(), getContainerNumber(), MSNet::getInstance()->getCurrentTimeStep());
                    }
                    stop.reached = true;
                    // enter stopping place so leaveFrom works as expected
                    if (stop.busstop != nullptr) {
                        // let the bus stop know the vehicle
                        stop.busstop->enter(this, stop.pars.parking == ParkingType::OFFROAD);
                    }
                    if (stop.containerstop != nullptr) {
                        // let the container stop know the vehicle
                        stop.containerstop->enter(this, stop.pars.parking == ParkingType::OFFROAD);
                    }
                    // do not enter parkingarea!
                    if (stop.chargingStation != nullptr) {
                        // let the container stop know the vehicle
                        stop.chargingStation->enter(this, stop.pars.parking == ParkingType::OFFROAD);
                    }
                }
                resumeFromStopping();
            }
            myStopDist = std::numeric_limits<double>::max();
        }
    }
}


void
MSVehicle::leaveLaneBack(const MSMoveReminder::Notification reason, const MSLane* leftLane) {
    for (MoveReminderCont::iterator rem = myMoveReminders.begin(); rem != myMoveReminders.end();) {
        if (rem->first->notifyLeaveBack(*this, reason, leftLane)) {
#ifdef _DEBUG
            if (myTraceMoveReminders) {
                traceMoveReminder("notifyLeaveBack", rem->first, rem->second, true);
            }
#endif
            ++rem;
        } else {
#ifdef _DEBUG
            if (myTraceMoveReminders) {
                traceMoveReminder("notifyLeaveBack", rem->first, rem->second, false);
            }
#endif
            rem = myMoveReminders.erase(rem);
        }
    }
#ifdef DEBUG_MOVEREMINDERS
    if (DEBUG_COND) {
        std::cout << SIMTIME << " veh=" << getID() << " myReminders:";
        for (auto rem : myMoveReminders) {
            std::cout << rem.first->getDescription() << " ";
        }
        std::cout << "\n";
    }
#endif
}


MSAbstractLaneChangeModel&
MSVehicle::getLaneChangeModel() {
    return *myLaneChangeModel;
}


const MSAbstractLaneChangeModel&
MSVehicle::getLaneChangeModel() const {
    return *myLaneChangeModel;
}

bool
MSVehicle::isOppositeLane(const MSLane* lane) const {
    return (lane->isInternal()
            ? & (lane->getLinkCont()[0]->getLane()->getEdge()) != *(myCurrEdge + 1)
            : &lane->getEdge() != *myCurrEdge);
}

const std::vector<MSVehicle::LaneQ>&
MSVehicle::getBestLanes() const {
    return *myBestLanes.begin();
}


void
MSVehicle::updateBestLanes(bool forceRebuild, const MSLane* startLane) {
#ifdef DEBUG_BESTLANES
    if (DEBUG_COND) {
        std::cout << SIMTIME << " updateBestLanes veh=" << getID() << " force=" << forceRebuild << " startLane1=" << Named::getIDSecure(startLane) << " myLane=" << Named::getIDSecure(myLane) << "\n";
    }
#endif
    if (startLane == nullptr) {
        startLane = myLane;
    }
    assert(startLane != 0);
    if (myLaneChangeModel->isOpposite()) {
        // depending on the calling context, startLane might be the forward lane
        // or the reverse-direction lane. In the latter case we need to
        // transform it to the forward lane.
        if (isOppositeLane(startLane)) {
            // use leftmost lane of forward edge
            startLane = startLane->getEdge().getOppositeEdge()->getLanes().back();
            assert(startLane != 0);
#ifdef DEBUG_BESTLANES
            if (DEBUG_COND) {
                std::cout << "   startLaneIsOpposite newStartLane=" << startLane->getID() << "\n";
            }
#endif
        }
    }
    if (forceRebuild) {
        myLastBestLanesEdge = nullptr;
        myLastBestLanesInternalLane = nullptr;
    }
    if (myBestLanes.size() > 0 && !forceRebuild && myLastBestLanesEdge == &startLane->getEdge()) {
        updateOccupancyAndCurrentBestLane(startLane);
#ifdef DEBUG_BESTLANES
        if (DEBUG_COND) {
            std::cout << "  only updateOccupancyAndCurrentBestLane\n";
        }
#endif
        return;
    }
    if (startLane->getEdge().isInternal()) {
        if (myBestLanes.size() == 0 || forceRebuild) {
            // rebuilt from previous non-internal lane (may backtrack twice if behind an internal junction)
            updateBestLanes(true, startLane->getLogicalPredecessorLane());
        }
        if (myLastBestLanesInternalLane == startLane && !forceRebuild) {
#ifdef DEBUG_BESTLANES
            if (DEBUG_COND) {
                std::cout << "  nothing to do on internal\n";
            }
#endif
            return;
        }
        // adapt best lanes to fit the current internal edge:
        // keep the entries that are reachable from this edge
        const MSEdge* nextEdge = startLane->getNextNormal();
        assert(!nextEdge->isInternal());
        for (std::vector<std::vector<LaneQ> >::iterator it = myBestLanes.begin(); it != myBestLanes.end();) {
            std::vector<LaneQ>& lanes = *it;
            assert(lanes.size() > 0);
            if (&(lanes[0].lane->getEdge()) == nextEdge) {
                // keep those lanes which are successors of internal lanes from the edge of startLane
                std::vector<LaneQ> oldLanes = lanes;
                lanes.clear();
                const std::vector<MSLane*>& sourceLanes = startLane->getEdge().getLanes();
                for (std::vector<MSLane*>::const_iterator it_source = sourceLanes.begin(); it_source != sourceLanes.end(); ++it_source) {
                    for (std::vector<LaneQ>::iterator it_lane = oldLanes.begin(); it_lane != oldLanes.end(); ++it_lane) {
                        if ((*it_source)->getLinkCont()[0]->getLane() == (*it_lane).lane) {
                            lanes.push_back(*it_lane);
                            break;
                        }
                    }
                }
                assert(lanes.size() == startLane->getEdge().getLanes().size());
                // patch invalid bestLaneOffset and updated myCurrentLaneInBestLanes
                for (int i = 0; i < (int)lanes.size(); ++i) {
                    if (i + lanes[i].bestLaneOffset < 0) {
                        lanes[i].bestLaneOffset = -i;
                    }
                    if (i + lanes[i].bestLaneOffset >= (int)lanes.size()) {
                        lanes[i].bestLaneOffset = (int)lanes.size() - i - 1;
                    }
                    assert(i + lanes[i].bestLaneOffset >= 0);
                    assert(i + lanes[i].bestLaneOffset < (int)lanes.size());
                    if (lanes[i].bestContinuations[0] != 0) {
                        // patch length of bestContinuation to match expectations (only once)
                        lanes[i].bestContinuations.insert(lanes[i].bestContinuations.begin(), (MSLane*)nullptr);
                    }
                    if (startLane->getLinkCont()[0]->getLane() == lanes[i].lane) {
                        myCurrentLaneInBestLanes = lanes.begin() + i;
                    }
                    assert(&(lanes[i].lane->getEdge()) == nextEdge);
                }
                myLastBestLanesInternalLane = startLane;
                updateOccupancyAndCurrentBestLane(startLane);
#ifdef DEBUG_BESTLANES
                if (DEBUG_COND) {
                    std::cout << "  updated for internal\n";
                }
#endif
                return;
            } else {
                // remove passed edges
                it = myBestLanes.erase(it);
            }
        }
        assert(false); // should always find the next edge
    }
    // start rebuilding
    myLastBestLanesInternalLane = nullptr;
    myLastBestLanesEdge = &startLane->getEdge();
    myBestLanes.clear();

    // get information about the next stop
    MSRouteIterator nextStopEdge = myRoute->end();
    const MSLane* nextStopLane = nullptr;
    double nextStopPos = 0;
    bool nextStopIsWaypoint = false;
    if (!myStops.empty()) {
        const MSStop& nextStop = myStops.front();
        nextStopLane = nextStop.lane;
        if (nextStop.isOpposite) {
            // target leftmost lane in forward direction
            nextStopLane = nextStopLane->getEdge().getOppositeEdge()->getLanes().back();
        }
        nextStopEdge = nextStop.edge;
        nextStopPos = nextStop.pars.startPos;
        nextStopIsWaypoint = nextStop.getSpeed() > 0;
    }
    // myArrivalTime = -1 in the context of validating departSpeed with departLane=best
    if (myParameter->arrivalLaneProcedure >= ArrivalLaneDefinition::GIVEN && nextStopEdge == myRoute->end() && myArrivalLane >= 0) {
        nextStopEdge = (myRoute->end() - 1);
        nextStopLane = (*nextStopEdge)->getLanes()[myArrivalLane];
        nextStopPos = myArrivalPos;
    }
    if (nextStopEdge != myRoute->end()) {
        // make sure that the "wrong" lanes get a penalty. (penalty needs to be
        // large enough to overcome a magic threshold in MSLaneChangeModel::DK2004.cpp:383)
        nextStopPos = MAX2(POSITION_EPS, MIN2((double)nextStopPos, (double)(nextStopLane->getLength() - 2 * POSITION_EPS)));
        if (nextStopLane->isInternal()) {
            // switch to the correct lane before entering the intersection
            nextStopPos = (*nextStopEdge)->getLength();
        }
    }

    // go forward along the next lanes;
    // trains do not have to deal with lane-changing for stops but their best
    // lanes lookahead is needed for rail signal control
    const bool continueAfterStop = nextStopIsWaypoint || isRailway(getVClass());
    int seen = 0;
    double seenLength = 0;
    bool progress = true;
    // bestLanes must cover the braking distance even when at the very end of the current lane to avoid unecessary slow down
    const double maxBrakeDist = startLane->getLength() + getCarFollowModel().getHeadwayTime() * getMaxSpeed() + getCarFollowModel().brakeGap(getMaxSpeed()) + getVehicleType().getMinGap();
    for (MSRouteIterator ce = myCurrEdge; progress;) {
        std::vector<LaneQ> currentLanes;
        const std::vector<MSLane*>* allowed = nullptr;
        const MSEdge* nextEdge = nullptr;
        if (ce != myRoute->end() && ce + 1 != myRoute->end()) {
            nextEdge = *(ce + 1);
            allowed = (*ce)->allowedLanes(*nextEdge, myType->getVehicleClass());
        }
        const std::vector<MSLane*>& lanes = (*ce)->getLanes();
        for (std::vector<MSLane*>::const_iterator i = lanes.begin(); i != lanes.end(); ++i) {
            LaneQ q;
            MSLane* cl = *i;
            q.lane = cl;
            q.bestContinuations.push_back(cl);
            q.bestLaneOffset = 0;
            q.length = cl->allowsVehicleClass(myType->getVehicleClass()) ? (*ce)->getLength() : 0;
            q.currentLength = q.length;
            // if all lanes are forbidden (i.e. due to a dynamic closing) we want to express no preference
            q.allowsContinuation = allowed == nullptr || std::find(allowed->begin(), allowed->end(), cl) != allowed->end();
            q.occupation = 0;
            q.nextOccupation = 0;
            currentLanes.push_back(q);
        }
        //
        if (nextStopEdge == ce
                // already past the stop edge
                && !(ce == myCurrEdge && myLane != nullptr && myLane->isInternal())) {
            if (!nextStopLane->isInternal() && !continueAfterStop) {
                progress = false;
            }
            const MSLane* normalStopLane = nextStopLane->getNormalPredecessorLane();
            for (std::vector<LaneQ>::iterator q = currentLanes.begin(); q != currentLanes.end(); ++q) {
                if (nextStopLane != nullptr && normalStopLane != (*q).lane) {
                    (*q).allowsContinuation = false;
                    (*q).length = nextStopPos;
                    (*q).currentLength = (*q).length;
                }
            }
        }

        myBestLanes.push_back(currentLanes);
        ++seen;
        seenLength += currentLanes[0].lane->getLength();
        ++ce;
        progress &= (seen <= 4 || seenLength < MAX2(maxBrakeDist, 3000.0)); // motorway
        progress &= (seen <= 8 || seenLength < MAX2(maxBrakeDist, 200.0) || isRailway(getVClass()));  // urban
        progress &= ce != myRoute->end();
        /*
        if(progress) {
          progress &= (currentLanes.size()!=1||(*ce)->getLanes().size()!=1);
        }
        */
    }

    // we are examining the last lane explicitly
    if (myBestLanes.size() != 0) {
        double bestLength = -1;
        // minimum and maximum lane index with best length
        int bestThisIndex = 0;
        int bestThisMaxIndex = 0;
        int index = 0;
        std::vector<LaneQ>& last = myBestLanes.back();
        for (std::vector<LaneQ>::iterator j = last.begin(); j != last.end(); ++j, ++index) {
            if ((*j).length > bestLength) {
                bestLength = (*j).length;
                bestThisIndex = index;
                bestThisMaxIndex = index;
            } else if ((*j).length == bestLength) {
                bestThisMaxIndex = index;
            }
        }
        index = 0;
        bool requiredChangeRightForbidden = false;
        int requireChangeToLeftForbidden = -1;
        for (std::vector<LaneQ>::iterator j = last.begin(); j != last.end(); ++j, ++index) {
            if ((*j).length < bestLength) {
                if (abs(bestThisIndex - index) < abs(bestThisMaxIndex - index)) {
                    (*j).bestLaneOffset = bestThisIndex - index;
                } else {
                    (*j).bestLaneOffset = bestThisMaxIndex - index;
                }
                if ((*j).bestLaneOffset < 0 && (!(*j).lane->allowsChangingRight(getVClass())
                                                || !(*j).lane->getParallelLane(-1, false)->allowsVehicleClass(getVClass())
                                                || requiredChangeRightForbidden)) {
                    // this lane and all further lanes to the left cannot be used
                    requiredChangeRightForbidden = true;
                    (*j).length = 0;
                } else if ((*j).bestLaneOffset > 0 && (!(*j).lane->allowsChangingLeft(getVClass())
                                                       || !(*j).lane->getParallelLane(1, false)->allowsVehicleClass(getVClass()))) {
                    // this lane and all previous lanes to the right cannot be used
                    requireChangeToLeftForbidden = (*j).lane->getIndex();
                }
            }
        }
        for (int i = requireChangeToLeftForbidden; i >= 0; i--) {
            last[i].length = 0;
        }
#ifdef DEBUG_BESTLANES
        if (DEBUG_COND) {
            std::cout << "   last edge=" << last.front().lane->getEdge().getID() << " (bestIndex=" << bestThisIndex << " bestMaxIndex=" << bestThisMaxIndex << "):\n";
            std::vector<LaneQ>& laneQs = myBestLanes.back();
            for (std::vector<LaneQ>::iterator j = laneQs.begin(); j != laneQs.end(); ++j) {
                std::cout << "     lane=" << (*j).lane->getID() << " length=" << (*j).length << " bestOffset=" << (*j).bestLaneOffset << "\n";
            }
        }
#endif
    }
    // go backward through the lanes
    // track back best lane and compute the best prior lane(s)
    for (std::vector<std::vector<LaneQ> >::reverse_iterator i = myBestLanes.rbegin() + 1; i != myBestLanes.rend(); ++i) {
        std::vector<LaneQ>& nextLanes = (*(i - 1));
        std::vector<LaneQ>& clanes = (*i);
        MSEdge* const cE = &clanes[0].lane->getEdge();
        int index = 0;
        double bestConnectedLength = -1;
        double bestLength = -1;
        for (const LaneQ& j : nextLanes) {
            if (j.lane->isApproachedFrom(cE) && bestConnectedLength < j.length) {
                bestConnectedLength = j.length;
            }
            if (bestLength < j.length) {
                bestLength = j.length;
            }
        }
        // compute index of the best lane (highest length and least offset from the best next lane)
        int bestThisIndex = 0;
        int bestThisMaxIndex = 0;
        if (bestConnectedLength > 0) {
            index = 0;
            for (LaneQ& j : clanes) {
                const LaneQ* bestConnectedNext = nullptr;
                if (j.allowsContinuation) {
                    for (const LaneQ& m : nextLanes) {
                        if ((m.lane->allowsVehicleClass(getVClass()) || m.lane->hadPermissionChanges())
                                && m.lane->isApproachedFrom(cE, j.lane)) {
                            if (betterContinuation(bestConnectedNext, m)) {
                                bestConnectedNext = &m;
                            }
                        }
                    }
                    if (bestConnectedNext != nullptr) {
                        if (bestConnectedNext->length == bestConnectedLength && abs(bestConnectedNext->bestLaneOffset) < 2) {
                            j.length += bestLength;
                        } else {
                            j.length += bestConnectedNext->length;
                        }
                        j.bestLaneOffset = bestConnectedNext->bestLaneOffset;
                    }
                }
                if (bestConnectedNext != nullptr && (bestConnectedNext->allowsContinuation || bestConnectedNext->length > 0)) {
                    copy(bestConnectedNext->bestContinuations.begin(), bestConnectedNext->bestContinuations.end(), back_inserter(j.bestContinuations));
                } else {
                    j.allowsContinuation = false;
                }
                if (clanes[bestThisIndex].length < j.length
                        || (clanes[bestThisIndex].length == j.length && abs(clanes[bestThisIndex].bestLaneOffset) > abs(j.bestLaneOffset))
                        || (clanes[bestThisIndex].length == j.length && abs(clanes[bestThisIndex].bestLaneOffset) == abs(j.bestLaneOffset) &&
                            nextLinkPriority(clanes[bestThisIndex].bestContinuations) < nextLinkPriority(j.bestContinuations))
                   ) {
                    bestThisIndex = index;
                    bestThisMaxIndex = index;
                } else if (clanes[bestThisIndex].length == j.length
                           && abs(clanes[bestThisIndex].bestLaneOffset) == abs(j.bestLaneOffset)
                           && nextLinkPriority(clanes[bestThisIndex].bestContinuations) == nextLinkPriority(j.bestContinuations)) {
                    bestThisMaxIndex = index;
                }
                index++;
            }

            //vehicle with elecHybrid device prefers running under an overhead wire
            if (getDevice(typeid(MSDevice_ElecHybrid)) != nullptr) {
                index = 0;
                for (const LaneQ& j : clanes) {
                    std::string overheadWireSegmentID = MSNet::getInstance()->getStoppingPlaceID(j.lane, j.currentLength / 2., SUMO_TAG_OVERHEAD_WIRE_SEGMENT);
                    if (overheadWireSegmentID != "") {
                        bestThisIndex = index;
                        bestThisMaxIndex = index;
                    }
                    index++;
                }
            }

        } else {
            // only needed in case of disconnected routes
            int bestNextIndex = 0;
            int bestDistToNeeded = (int) clanes.size();
            index = 0;
            for (std::vector<LaneQ>::iterator j = clanes.begin(); j != clanes.end(); ++j, ++index) {
                if ((*j).allowsContinuation) {
                    int nextIndex = 0;
                    for (std::vector<LaneQ>::const_iterator m = nextLanes.begin(); m != nextLanes.end(); ++m, ++nextIndex) {
                        if ((*m).lane->isApproachedFrom(cE, (*j).lane)) {
                            if (bestDistToNeeded > abs((*m).bestLaneOffset)) {
                                bestDistToNeeded = abs((*m).bestLaneOffset);
                                bestThisIndex = index;
                                bestThisMaxIndex = index;
                                bestNextIndex = nextIndex;
                            }
                        }
                    }
                }
            }
            clanes[bestThisIndex].length += nextLanes[bestNextIndex].length;
            copy(nextLanes[bestNextIndex].bestContinuations.begin(), nextLanes[bestNextIndex].bestContinuations.end(), back_inserter(clanes[bestThisIndex].bestContinuations));

        }
        // set bestLaneOffset for all lanes
        index = 0;
        bool requiredChangeRightForbidden = false;
        int requireChangeToLeftForbidden = -1;
        for (std::vector<LaneQ>::iterator j = clanes.begin(); j != clanes.end(); ++j, ++index) {
            if ((*j).length < clanes[bestThisIndex].length
                    || ((*j).length == clanes[bestThisIndex].length && abs((*j).bestLaneOffset) > abs(clanes[bestThisIndex].bestLaneOffset))
                    || (nextLinkPriority((*j).bestContinuations)) < nextLinkPriority(clanes[bestThisIndex].bestContinuations)
               ) {
                if (abs(bestThisIndex - index) < abs(bestThisMaxIndex - index)) {
                    (*j).bestLaneOffset = bestThisIndex - index;
                } else {
                    (*j).bestLaneOffset = bestThisMaxIndex - index;
                }
                if ((nextLinkPriority((*j).bestContinuations)) < nextLinkPriority(clanes[bestThisIndex].bestContinuations)) {
                    // try to move away from the lower-priority lane before it ends
                    (*j).length = (*j).currentLength;
                }
                if ((*j).bestLaneOffset < 0 && (!(*j).lane->allowsChangingRight(getVClass())
                                                || !(*j).lane->getParallelLane(-1, false)->allowsVehicleClass(getVClass())
                                                || requiredChangeRightForbidden)) {
                    // this lane and all further lanes to the left cannot be used
                    requiredChangeRightForbidden = true;
                    if ((*j).length == (*j).currentLength) {
                        (*j).length = 0;
                    }
                } else if ((*j).bestLaneOffset > 0 && (!(*j).lane->allowsChangingLeft(getVClass())
                                                       || !(*j).lane->getParallelLane(1, false)->allowsVehicleClass(getVClass()))) {
                    // this lane and all previous lanes to the right cannot be used
                    requireChangeToLeftForbidden = (*j).lane->getIndex();
                }
            } else {
                (*j).bestLaneOffset = 0;
            }
        }
        for (int idx = requireChangeToLeftForbidden; idx >= 0; idx--) {
            if (clanes[idx].length == clanes[idx].currentLength) {
                clanes[idx].length = 0;
            };
        }

        //vehicle with elecHybrid device prefers running under an overhead wire
        if (static_cast<MSDevice_ElecHybrid*>(getDevice(typeid(MSDevice_ElecHybrid))) != 0) {
            index = 0;
            std::string overheadWireID = MSNet::getInstance()->getStoppingPlaceID(clanes[bestThisIndex].lane, (clanes[bestThisIndex].currentLength) / 2, SUMO_TAG_OVERHEAD_WIRE_SEGMENT);
            if (overheadWireID != "") {
                for (std::vector<LaneQ>::iterator j = clanes.begin(); j != clanes.end(); ++j, ++index) {
                    (*j).bestLaneOffset = bestThisIndex - index;
                }
            }
        }

#ifdef DEBUG_BESTLANES
        if (DEBUG_COND) {
            std::cout << "   edge=" << cE->getID() << " (bestIndex=" << bestThisIndex << " bestMaxIndex=" << bestThisMaxIndex << "):\n";
            std::vector<LaneQ>& laneQs = clanes;
            for (std::vector<LaneQ>::iterator j = laneQs.begin(); j != laneQs.end(); ++j) {
                std::cout << "     lane=" << (*j).lane->getID() << " length=" << (*j).length << " bestOffset=" << (*j).bestLaneOffset << " allowCont=" << (*j).allowsContinuation << "\n";
            }
        }
#endif

    }
    updateOccupancyAndCurrentBestLane(startLane);
#ifdef DEBUG_BESTLANES
    if (DEBUG_COND) {
        std::cout << SIMTIME << " veh=" << getID() << " bestCont=" << toString(getBestLanesContinuation()) << "\n";
    }
#endif
}

void
MSVehicle::updateLaneBruttoSum() {
    if (myLane != nullptr) {
        myLane->markRecalculateBruttoSum();
    }
}

bool
MSVehicle::betterContinuation(const LaneQ* bestConnectedNext, const LaneQ& m) const {
    if (bestConnectedNext == nullptr) {
        return true;
    } else if (m.lane->getBidiLane() != nullptr && bestConnectedNext->lane->getBidiLane() == nullptr) {
        return false;
    } else if (bestConnectedNext->lane->getBidiLane() != nullptr && m.lane->getBidiLane() == nullptr) {
        return true;
    } else if (bestConnectedNext->length < m.length) {
        return true;
    } else if (bestConnectedNext->length == m.length) {
        if (abs(bestConnectedNext->bestLaneOffset) > abs(m.bestLaneOffset)) {
            return true;
        }
        const double contRight = getVehicleType().getParameter().getLCParam(SUMO_ATTR_LCA_CONTRIGHT, 1);
        if (contRight < 1
                // if we don't check for adjacency, the rightmost line will get
                // multiple chances to be better which leads to an uninituitve distribution
                && (m.lane->getIndex() - bestConnectedNext->lane->getIndex()) == 1
                && RandHelper::rand(getRNG()) > contRight) {
            return true;
        }
    }
    return false;
}


int
MSVehicle::nextLinkPriority(const std::vector<MSLane*>& conts) {
    if (conts.size() < 2) {
        return -1;
    } else {
        const MSLink* const link = conts[0]->getLinkTo(conts[1]);
        if (link != nullptr) {
            return link->havePriority() ? 1 : 0;
        } else {
            // disconnected route
            return -1;
        }
    }
}


void
MSVehicle::updateOccupancyAndCurrentBestLane(const MSLane* startLane) {
    std::vector<LaneQ>& currLanes = *myBestLanes.begin();
    std::vector<LaneQ>::iterator i;
    for (i = currLanes.begin(); i != currLanes.end(); ++i) {
        double nextOccupation = 0;
        for (std::vector<MSLane*>::const_iterator j = (*i).bestContinuations.begin() + 1; j != (*i).bestContinuations.end(); ++j) {
            nextOccupation += (*j)->getBruttoVehLenSum();
        }
        (*i).nextOccupation = nextOccupation;
#ifdef DEBUG_BESTLANES
        if (DEBUG_COND) {
            std::cout << "     lane=" << (*i).lane->getID() << " nextOccupation=" << nextOccupation << "\n";
        }
#endif
        if ((*i).lane == startLane) {
            myCurrentLaneInBestLanes = i;
        }
    }
}


const std::vector<MSLane*>&
MSVehicle::getBestLanesContinuation() const {
    if (myBestLanes.empty() || myBestLanes[0].empty()) {
        return myEmptyLaneVector;
    }
    return (*myCurrentLaneInBestLanes).bestContinuations;
}


const std::vector<MSLane*>&
MSVehicle::getBestLanesContinuation(const MSLane* const l) const {
    const MSLane* lane = l;
    // XXX: shouldn't this be a "while" to cover more than one internal lane? (Leo) Refs. #2575
    if (lane->getEdge().isInternal()) {
        // internal edges are not kept inside the bestLanes structure
        lane = lane->getLinkCont()[0]->getLane();
    }
    if (myBestLanes.size() == 0) {
        return myEmptyLaneVector;
    }
    for (std::vector<LaneQ>::const_iterator i = myBestLanes[0].begin(); i != myBestLanes[0].end(); ++i) {
        if ((*i).lane == lane) {
            return (*i).bestContinuations;
        }
    }
    return myEmptyLaneVector;
}

const std::vector<const MSLane*>
MSVehicle::getUpcomingLanesUntil(double distance) const {
    std::vector<const MSLane*> lanes;

    if (distance <= 0. || hasArrived()) {
        // WRITE_WARNINGF(TL("MSVehicle::getUpcomingLanesUntil(): distance ('%') should be greater than 0."), distance);
        return lanes;
    }

    if (!myLaneChangeModel->isOpposite()) {
        distance += getPositionOnLane();
    } else {
        distance += myLane->getOppositePos(getPositionOnLane());
    }
    MSLane* lane = myLaneChangeModel->isOpposite() ? myLane->getParallelOpposite() : myLane;
    while (lane->isInternal() && (distance > 0.)) {  // include initial internal lanes
        lanes.insert(lanes.end(), lane);
        distance -= lane->getLength();
        lane = lane->getLinkCont().front()->getViaLaneOrLane();
    }

    const std::vector<MSLane*>& contLanes = getBestLanesContinuation();
    if (contLanes.empty()) {
        return lanes;
    }
    auto contLanesIt = contLanes.begin();
    MSRouteIterator routeIt = myCurrEdge;  // keep track of covered edges in myRoute
    while (distance > 0.) {
        MSLane* l = nullptr;
        if (contLanesIt != contLanes.end()) {
            l = *contLanesIt;
            if (l != nullptr) {
                assert(l->getEdge().getID() == (*routeIt)->getLanes().front()->getEdge().getID());
            }
            ++contLanesIt;
            if (l != nullptr || myLane->isInternal()) {
                ++routeIt;
            }
            if (l == nullptr) {
                continue;
            }
        } else if (routeIt != myRoute->end()) {  // bestLanes didn't get us far enough
            // choose left-most lane as default (avoid sidewalks, bike lanes etc)
            l = (*routeIt)->getLanes().back();
            ++routeIt;
        } else {  // the search distance goes beyond our route
            break;
        }

        assert(l != nullptr);

        // insert internal lanes if applicable
        const MSLane* internalLane = lanes.size() > 0 ? lanes.back()->getInternalFollowingLane(l) : nullptr;
        while ((internalLane != nullptr) && internalLane->isInternal() && (distance > 0.)) {
            lanes.insert(lanes.end(), internalLane);
            distance -= internalLane->getLength();
            internalLane = internalLane->getLinkCont().front()->getViaLaneOrLane();
        }
        if (distance <= 0.) {
            break;
        }

        lanes.insert(lanes.end(), l);
        distance -= l->getLength();
    }

    return lanes;
}

const std::vector<const MSLane*>
MSVehicle::getPastLanesUntil(double distance) const {
    std::vector<const MSLane*> lanes;

    if (distance <= 0.) {
        // WRITE_WARNINGF(TL("MSVehicle::getPastLanesUntil(): distance ('%') should be greater than 0."), distance);
        return lanes;
    }

    MSRouteIterator routeIt = myCurrEdge;
    if (!myLaneChangeModel->isOpposite()) {
        distance += myLane->getLength() - getPositionOnLane();
    } else {
        distance += myLane->getParallelOpposite()->getLength() - myLane->getOppositePos(getPositionOnLane());
    }
    MSLane* lane = myLaneChangeModel->isOpposite() ? myLane->getParallelOpposite() : myLane;
    while (lane->isInternal() && (distance > 0.)) {  // include initial internal lanes
        lanes.insert(lanes.end(), lane);
        distance -= lane->getLength();
        lane = lane->getLogicalPredecessorLane();
    }

    while (distance > 0.) {
        // choose left-most lane as default (avoid sidewalks, bike lanes etc)
        MSLane* l = (*routeIt)->getLanes().back();

        // insert internal lanes if applicable
        const MSEdge* internalEdge = lanes.size() > 0 ? (*routeIt)->getInternalFollowingEdge(&(lanes.back()->getEdge()), getVClass()) : nullptr;
        const MSLane* internalLane = internalEdge != nullptr ? internalEdge->getLanes().front() : nullptr;
        std::vector<const MSLane*> internalLanes;
        while ((internalLane != nullptr) && internalLane->isInternal()) {  // collect all internal successor lanes
            internalLanes.insert(internalLanes.begin(), internalLane);
            internalLane = internalLane->getLinkCont().front()->getViaLaneOrLane();
        }
        for (auto it = internalLanes.begin(); (it != internalLanes.end()) && (distance > 0.); ++it) {  // check remaining distance in correct order
            lanes.insert(lanes.end(), *it);
            distance -= (*it)->getLength();
        }
        if (distance <= 0.) {
            break;
        }

        lanes.insert(lanes.end(), l);
        distance -= l->getLength();

        // NOTE: we're going backwards with the (bi-directional) Iterator
        // TODO: consider make reverse_iterator() when moving on to C++14 or later
        if (routeIt != myRoute->begin()) {
            --routeIt;
        } else {  // we went backwards to begin() and already processed the first and final element
            break;
        }
    }

    return lanes;
}


const std::vector<MSLane*>
MSVehicle::getUpstreamOppositeLanes() const {
    const std::vector<const MSLane*> routeLanes = getPastLanesUntil(myLane->getMaximumBrakeDist());
    std::vector<MSLane*> result;
    for (const MSLane* lane : routeLanes) {
        MSLane* opposite = lane->getOpposite();
        if (opposite != nullptr) {
            result.push_back(opposite);
        } else {
            break;
        }
    }
    return result;
}


int
MSVehicle::getBestLaneOffset() const {
    if (myBestLanes.empty() || myBestLanes[0].empty()) {
        return 0;
    } else {
        return (*myCurrentLaneInBestLanes).bestLaneOffset;
    }
}

double
MSVehicle::getBestLaneDist() const {
    if (myBestLanes.empty() || myBestLanes[0].empty()) {
        return -1;
    } else {
        return (*myCurrentLaneInBestLanes).length;
    }
}



void
MSVehicle::adaptBestLanesOccupation(int laneIndex, double density) {
    std::vector<MSVehicle::LaneQ>& preb = myBestLanes.front();
    assert(laneIndex < (int)preb.size());
    preb[laneIndex].occupation = density + preb[laneIndex].nextOccupation;
}


void
MSVehicle::fixPosition() {
    if (MSGlobals::gLaneChangeDuration > 0 && !myLaneChangeModel->isChangingLanes()) {
        myState.myPosLat = 0;
    }
}

std::pair<const MSLane*, double>
MSVehicle::getLanePosAfterDist(double distance) const {
    if (distance == 0) {
        return std::make_pair(myLane, getPositionOnLane());
    }
    const std::vector<const MSLane*> lanes = getUpcomingLanesUntil(distance);
    distance += getPositionOnLane();
    for (const MSLane* lane : lanes) {
        if (lane->getLength() > distance) {
            return std::make_pair(lane, distance);
        }
        distance -= lane->getLength();
    }
    return std::make_pair(nullptr, -1);
}


double
MSVehicle::getDistanceToPosition(double destPos, const MSLane* destLane) const {
    if (isOnRoad() && destLane != nullptr) {
        return myRoute->getDistanceBetween(getPositionOnLane(), destPos, myLane, destLane);
    }
    return std::numeric_limits<double>::max();
}


std::pair<const MSVehicle* const, double>
MSVehicle::getLeader(double dist) const {
    if (myLane == nullptr) {
        return std::make_pair(static_cast<const MSVehicle*>(nullptr), -1);
    }
    if (dist == 0) {
        dist = getCarFollowModel().brakeGap(getSpeed()) + getVehicleType().getMinGap();
    }
    const MSVehicle* lead = nullptr;
    const MSLane* lane = myLane; // ensure lane does not change between getVehiclesSecure and releaseVehicles;
    const MSLane::VehCont& vehs = lane->getVehiclesSecure();
    // vehicle might be outside the road network
    MSLane::VehCont::const_iterator it = std::find(vehs.begin(), vehs.end(), this);
    if (it != vehs.end() && it + 1 != vehs.end()) {
        lead = *(it + 1);
    }
    if (lead != nullptr) {
        std::pair<const MSVehicle* const, double> result(
            lead, lead->getBackPositionOnLane(myLane) - getPositionOnLane() - getVehicleType().getMinGap());
        lane->releaseVehicles();
        return result;
    }
    const double seen = myLane->getLength() - getPositionOnLane();
    const std::vector<MSLane*>& bestLaneConts = getBestLanesContinuation(myLane);
    std::pair<const MSVehicle* const, double> result = myLane->getLeaderOnConsecutive(dist, seen, getSpeed(), *this, bestLaneConts);
    lane->releaseVehicles();
    return result;
}


std::pair<const MSVehicle* const, double>
MSVehicle::getFollower(double dist) const {
    if (myLane == nullptr) {
        return std::make_pair(static_cast<const MSVehicle*>(nullptr), -1);
    }
    if (dist == 0) {
        dist = getCarFollowModel().brakeGap(myLane->getEdge().getSpeedLimit() * 2, 4.5, 0);
    }
    return myLane->getFollower(this, getPositionOnLane(), dist, MSLane::MinorLinkMode::FOLLOW_NEVER);
}


double
MSVehicle::getTimeGapOnLane() const {
    // calling getLeader with 0 would induce a dist calculation but we only want to look for the leaders on the current lane
    std::pair<const MSVehicle* const, double> leaderInfo = getLeader(-1);
    if (leaderInfo.first == nullptr || getSpeed() == 0) {
        return -1;
    }
    return (leaderInfo.second + getVehicleType().getMinGap()) / getSpeed();
}


void
MSVehicle::addTransportable(MSTransportable* transportable) {
    MSBaseVehicle::addTransportable(transportable);
    if (myStops.size() > 0 && myStops.front().reached) {
        if (transportable->isPerson()) {
            if (myStops.front().triggered && myStops.front().numExpectedPerson > 0) {
                myStops.front().numExpectedPerson -= (int)myStops.front().pars.awaitedPersons.count(transportable->getID());
            }
        } else {
            if (myStops.front().pars.containerTriggered && myStops.front().numExpectedContainer > 0) {
                myStops.front().numExpectedContainer -= (int)myStops.front().pars.awaitedContainers.count(transportable->getID());
            }
        }
    }
}


void
MSVehicle::setBlinkerInformation() {
    switchOffSignal(VEH_SIGNAL_BLINKER_RIGHT | VEH_SIGNAL_BLINKER_LEFT);
    int state = myLaneChangeModel->getOwnState();
    // do not set blinker for sublane changes or when blocked from changing to the right
    const bool blinkerManoeuvre = (((state & LCA_SUBLANE) == 0) && (
                                       (state & LCA_KEEPRIGHT) == 0 || (state & LCA_BLOCKED) == 0));
    Signalling left = VEH_SIGNAL_BLINKER_LEFT;
    Signalling right = VEH_SIGNAL_BLINKER_RIGHT;
    if (MSGlobals::gLefthand) {
        // lane indices increase from left to right
        std::swap(left, right);
    }
    if ((state & LCA_LEFT) != 0 && blinkerManoeuvre) {
        switchOnSignal(left);
    } else if ((state & LCA_RIGHT) != 0 && blinkerManoeuvre) {
        switchOnSignal(right);
    } else if (myLaneChangeModel->isChangingLanes()) {
        if (myLaneChangeModel->getLaneChangeDirection() == 1) {
            switchOnSignal(left);
        } else {
            switchOnSignal(right);
        }
    } else {
        const MSLane* lane = getLane();
        std::vector<MSLink*>::const_iterator link = MSLane::succLinkSec(*this, 1, *lane, getBestLanesContinuation());
        if (link != lane->getLinkCont().end() && lane->getLength() - getPositionOnLane() < lane->getVehicleMaxSpeed(this) * (double) 7.) {
            switch ((*link)->getDirection()) {
                case LinkDirection::TURN:
                case LinkDirection::LEFT:
                case LinkDirection::PARTLEFT:
                    switchOnSignal(VEH_SIGNAL_BLINKER_LEFT);
                    break;
                case LinkDirection::RIGHT:
                case LinkDirection::PARTRIGHT:
                    switchOnSignal(VEH_SIGNAL_BLINKER_RIGHT);
                    break;
                default:
                    break;
            }
        }
    }
    // stopping related signals
    if (hasStops()
            && (myStops.begin()->reached ||
                (myStopDist < (myLane->getLength() - getPositionOnLane())
                 && myStopDist < getCarFollowModel().brakeGap(myLane->getVehicleMaxSpeed(this), getCarFollowModel().getMaxDecel(), 3)))) {
        if (myStops.begin()->lane->getIndex() > 0 && myStops.begin()->lane->getParallelLane(-1)->allowsVehicleClass(getVClass())) {
            // not stopping on the right. Activate emergency blinkers
            switchOnSignal(VEH_SIGNAL_BLINKER_LEFT | VEH_SIGNAL_BLINKER_RIGHT);
        } else if (!myStops.begin()->reached && (myStops.begin()->pars.parking == ParkingType::OFFROAD)) {
            // signal upcoming parking stop on the current lane when within braking distance (~2 seconds before braking)
            switchOnSignal(MSGlobals::gLefthand ? VEH_SIGNAL_BLINKER_LEFT : VEH_SIGNAL_BLINKER_RIGHT);
        }
    }
    if (myInfluencer != nullptr && myInfluencer->getSignals() >= 0) {
        mySignals = myInfluencer->getSignals();
        myInfluencer->setSignals(-1); // overwrite computed signals only once
    }
}

void
MSVehicle::setEmergencyBlueLight(SUMOTime currentTime) {

    //TODO look if timestep ist SIMSTEP
    if (currentTime % 1000 == 0) {
        if (signalSet(VEH_SIGNAL_EMERGENCY_BLUE)) {
            switchOffSignal(VEH_SIGNAL_EMERGENCY_BLUE);
        } else {
            switchOnSignal(VEH_SIGNAL_EMERGENCY_BLUE);
        }
    }
}


int
MSVehicle::getLaneIndex() const {
    return myLane == nullptr ? -1 : myLane->getIndex();
}


void
MSVehicle::setTentativeLaneAndPosition(MSLane* lane, double pos, double posLat) {
    myLane = lane;
    myState.myPos = pos;
    myState.myPosLat = posLat;
    myState.myBackPos = pos - getVehicleType().getLength();
}


double
MSVehicle::getRightSideOnLane() const {
    return myState.myPosLat + 0.5 * myLane->getWidth() - 0.5 * getVehicleType().getWidth();
}


double
MSVehicle::getLeftSideOnLane() const {
    return myState.myPosLat + 0.5 * myLane->getWidth() + 0.5 * getVehicleType().getWidth();
}


double
MSVehicle::getRightSideOnLane(const MSLane* lane) const {
    return myState.myPosLat + 0.5 * lane->getWidth() - 0.5 * getVehicleType().getWidth();
}


double
MSVehicle::getLeftSideOnLane(const MSLane* lane) const {
    return myState.myPosLat + 0.5 * lane->getWidth() + 0.5 * getVehicleType().getWidth();
}


double
MSVehicle::getRightSideOnEdge(const MSLane* lane) const {
    return getCenterOnEdge(lane) - 0.5 * getVehicleType().getWidth();
}


double
MSVehicle::getLeftSideOnEdge(const MSLane* lane) const {
    return getCenterOnEdge(lane) + 0.5 * getVehicleType().getWidth();
}


double
MSVehicle::getCenterOnEdge(const MSLane* lane) const {
    if (lane == nullptr || &lane->getEdge() == &myLane->getEdge()) {
        return myLane->getRightSideOnEdge() + myState.myPosLat + 0.5 * myLane->getWidth();
    } else if (lane == myLaneChangeModel->getShadowLane()) {
        if (myLaneChangeModel->isOpposite() && &lane->getEdge() != &myLane->getEdge()) {
            return lane->getRightSideOnEdge() + lane->getWidth() - myState.myPosLat + 0.5 * myLane->getWidth();
        }
        if (myLaneChangeModel->getShadowDirection() == -1) {
            return lane->getRightSideOnEdge() + lane->getWidth() + myState.myPosLat + 0.5 * myLane->getWidth();
        } else {
            return lane->getRightSideOnEdge() - myLane->getWidth() + myState.myPosLat + 0.5 * myLane->getWidth();
        }
    } else if (lane == myLane->getBidiLane()) {
        return lane->getRightSideOnEdge() - myState.myPosLat + 0.5 * lane->getWidth();
    } else {
        assert(myFurtherLanes.size() == myFurtherLanesPosLat.size());
        for (int i = 0; i < (int)myFurtherLanes.size(); ++i) {
            if (myFurtherLanes[i] == lane) {
#ifdef DEBUG_FURTHER
                if (DEBUG_COND) std::cout << "    getCenterOnEdge veh=" << getID() << " lane=" << lane->getID() << " i=" << i << " furtherLat=" << myFurtherLanesPosLat[i]
                                              << " result=" << lane->getRightSideOnEdge() + myFurtherLanesPosLat[i] + 0.5 * lane->getWidth()
                                              << "\n";
#endif
                return lane->getRightSideOnEdge() + myFurtherLanesPosLat[i] + 0.5 * lane->getWidth();
            } else if (myFurtherLanes[i]->getBidiLane() == lane) {
#ifdef DEBUG_FURTHER
                if (DEBUG_COND) std::cout << "    getCenterOnEdge veh=" << getID() << " lane=" << lane->getID() << " i=" << i << " furtherLat(bidi)=" << myFurtherLanesPosLat[i]
                                              << " result=" << lane->getRightSideOnEdge() + myFurtherLanesPosLat[i] + 0.5 * lane->getWidth()
                                              << "\n";
#endif
                return lane->getRightSideOnEdge() - myFurtherLanesPosLat[i] + 0.5 * lane->getWidth();
            }
        }
        //if (DEBUG_COND) std::cout << SIMTIME << " veh=" << getID() << " myShadowFurtherLanes=" << toString(myLaneChangeModel->getShadowFurtherLanes()) << "\n";
        const std::vector<MSLane*>& shadowFurther = myLaneChangeModel->getShadowFurtherLanes();
        for (int i = 0; i < (int)shadowFurther.size(); ++i) {
            //if (DEBUG_COND) std::cout << " comparing i=" << (*i)->getID() << " lane=" << lane->getID() << "\n";
            if (shadowFurther[i] == lane) {
                assert(myLaneChangeModel->getShadowLane() != 0);
                return (lane->getRightSideOnEdge() + myLaneChangeModel->getShadowFurtherLanesPosLat()[i] + 0.5 * lane->getWidth()
                        + (myLane->getCenterOnEdge() - myLaneChangeModel->getShadowLane()->getCenterOnEdge()));
            }
        }
        assert(false);
        throw ProcessError("Request lateral pos of vehicle '" + getID() + "' for invalid lane '" + Named::getIDSecure(lane) + "'");
    }
}


double
MSVehicle::getLatOffset(const MSLane* lane) const {
    assert(lane != 0);
    if (&lane->getEdge() == &myLane->getEdge()) {
        return myLane->getRightSideOnEdge() - lane->getRightSideOnEdge();
    } else if (myLane->getParallelOpposite() == lane) {
        return (myLane->getWidth() + lane->getWidth()) * 0.5 - 2 * getLateralPositionOnLane();
    } else if (myLane->getBidiLane() == lane) {
        return -2 * getLateralPositionOnLane();
    } else {
        // Check whether the lane is a further lane for the vehicle
        for (int i = 0; i < (int)myFurtherLanes.size(); ++i) {
            if (myFurtherLanes[i] == lane) {
#ifdef DEBUG_FURTHER
                if (DEBUG_COND) {
                    std::cout << "    getLatOffset veh=" << getID() << " lane=" << lane->getID() << " i=" << i << " posLat=" << myState.myPosLat << " furtherLat=" << myFurtherLanesPosLat[i] << "\n";
                }
#endif
                return myFurtherLanesPosLat[i] - myState.myPosLat;
            } else if (myFurtherLanes[i]->getBidiLane() == lane) {
#ifdef DEBUG_FURTHER
                if (DEBUG_COND) {
                    std::cout << "    getLatOffset veh=" << getID() << " lane=" << lane->getID() << " i=" << i << " posLat=" << myState.myPosLat << " furtherBidiLat=" << myFurtherLanesPosLat[i] << "\n";
                }
#endif
                return -2 * (myFurtherLanesPosLat[i] - myState.myPosLat);
            }
        }
#ifdef DEBUG_FURTHER
        if (DEBUG_COND) {
            std::cout << SIMTIME << " veh=" << getID() << " myShadowFurtherLanes=" << toString(myLaneChangeModel->getShadowFurtherLanes()) << "\n";
        }
#endif
        // Check whether the lane is a "shadow further lane" for the vehicle
        const std::vector<MSLane*>& shadowFurther = myLaneChangeModel->getShadowFurtherLanes();
        for (int i = 0; i < (int)shadowFurther.size(); ++i) {
            if (shadowFurther[i] == lane) {
#ifdef DEBUG_FURTHER
                if (DEBUG_COND) std::cout << "    getLatOffset veh=" << getID()
                                              << " shadowLane=" << Named::getIDSecure(myLaneChangeModel->getShadowLane())
                                              << " lane=" << lane->getID()
                                              << " i=" << i
                                              << " posLat=" << myState.myPosLat
                                              << " shadowPosLat=" << getLatOffset(myLaneChangeModel->getShadowLane())
                                              << " shadowFurtherLat=" << myLaneChangeModel->getShadowFurtherLanesPosLat()[i]
                                              <<  "\n";
#endif
                return getLatOffset(myLaneChangeModel->getShadowLane()) + myLaneChangeModel->getShadowFurtherLanesPosLat()[i] - myState.myPosLat;
            }
        }
        // Check whether the vehicle issued a maneuverReservation on the lane.
        const std::vector<MSLane*>& furtherTargets = myLaneChangeModel->getFurtherTargetLanes();
        for (int i = 0; i < (int)myFurtherLanes.size(); ++i) {
            // Further target lanes are just neighboring lanes of the vehicle's further lanes, @see MSAbstractLaneChangeModel::updateTargetLane()
            MSLane* targetLane = furtherTargets[i];
            if (targetLane == lane) {
                const double targetDir = myLaneChangeModel->getManeuverDist() < 0 ? -1. : 1.;
                const double latOffset = myFurtherLanesPosLat[i] - myState.myPosLat + targetDir * 0.5 * (myFurtherLanes[i]->getWidth() + targetLane->getWidth());
#ifdef DEBUG_TARGET_LANE
                if (DEBUG_COND) {
                    std::cout << "    getLatOffset veh=" << getID()
                              << " wrt targetLane=" << Named::getIDSecure(myLaneChangeModel->getTargetLane())
                              << "\n    i=" << i
                              << " posLat=" << myState.myPosLat
                              << " furtherPosLat=" << myFurtherLanesPosLat[i]
                              << " maneuverDist=" << myLaneChangeModel->getManeuverDist()
                              << " targetDir=" << targetDir
                              << " latOffset=" << latOffset
                              <<  std::endl;
                }
#endif
                return latOffset;
            }
        }
        assert(false);
        throw ProcessError("Request lateral offset of vehicle '" + getID() + "' for invalid lane '" + Named::getIDSecure(lane) + "'");
    }
}


double
MSVehicle::lateralDistanceToLane(const int offset) const {
    // compute the distance when changing to the neighboring lane
    // (ensure we do not lap into the line behind neighLane since there might be unseen blockers)
    assert(offset == 0 || offset == 1 || offset == -1);
    assert(myLane != nullptr);
    assert(myLane->getParallelLane(offset) != nullptr || myLane->getParallelOpposite() != nullptr);
    const double halfCurrentLaneWidth = 0.5 * myLane->getWidth();
    const double halfVehWidth = 0.5 * (getWidth() + NUMERICAL_EPS);
    const double latPos = getLateralPositionOnLane();
    const double oppositeSign = getLaneChangeModel().isOpposite() ? -1 : 1;
    double leftLimit = halfCurrentLaneWidth - halfVehWidth - oppositeSign * latPos;
    double rightLimit = -halfCurrentLaneWidth + halfVehWidth - oppositeSign * latPos;
    double latLaneDist = 0;  // minimum distance to move the vehicle fully onto the new lane
    if (offset == 0) {
        if (latPos + halfVehWidth > halfCurrentLaneWidth) {
            // correct overlapping left
            latLaneDist = halfCurrentLaneWidth - latPos - halfVehWidth;
        } else if (latPos - halfVehWidth < -halfCurrentLaneWidth) {
            // correct overlapping right
            latLaneDist = -halfCurrentLaneWidth - latPos + halfVehWidth;
        }
        latLaneDist *= oppositeSign;
    } else if (offset == -1) {
        latLaneDist = rightLimit - (getWidth() + NUMERICAL_EPS);
    } else if (offset == 1) {
        latLaneDist = leftLimit + (getWidth() + NUMERICAL_EPS);
    }
#ifdef DEBUG_ACTIONSTEPS
    if (DEBUG_COND) {
        std::cout << SIMTIME
                  << " veh=" << getID()
                  << " halfCurrentLaneWidth=" << halfCurrentLaneWidth
                  << " halfVehWidth=" << halfVehWidth
                  << " latPos=" << latPos
                  << " latLaneDist=" << latLaneDist
                  << " leftLimit=" << leftLimit
                  << " rightLimit=" << rightLimit
                  << "\n";
    }
#endif
    return latLaneDist;
}


double
MSVehicle::getLateralOverlap(double posLat, const MSLane* lane) const {
    return (fabs(posLat) + 0.5 * getVehicleType().getWidth()
            - 0.5 * lane->getWidth());
}

double
MSVehicle::getLateralOverlap(const MSLane* lane) const {
    return getLateralOverlap(getLateralPositionOnLane(), lane);
}

double
MSVehicle::getLateralOverlap() const {
    return getLateralOverlap(getLateralPositionOnLane(), myLane);
}


void
MSVehicle::removeApproachingInformation(const DriveItemVector& lfLinks) const {
    for (const DriveProcessItem& dpi : lfLinks) {
        if (dpi.myLink != nullptr) {
            dpi.myLink->removeApproaching(this);
        }
    }
    // unregister on all shadow links
    myLaneChangeModel->removeShadowApproachingInformation();
}


bool
MSVehicle::unsafeLinkAhead(const MSLane* lane) const {
    // the following links are unsafe:
    // - zipper links if they are close enough and have approaching vehicles in the relevant time range
    // - unprioritized links if the vehicle is currently approaching a prioritzed link and unable to stop in time
    double seen = myLane->getLength() - getPositionOnLane();
    const double dist = getCarFollowModel().brakeGap(getSpeed(), getCarFollowModel().getMaxDecel(), 0);
    if (seen < dist) {
        const std::vector<MSLane*>& bestLaneConts = getBestLanesContinuation(lane);
        int view = 1;
        std::vector<MSLink*>::const_iterator link = MSLane::succLinkSec(*this, view, *lane, bestLaneConts);
        DriveItemVector::const_iterator di = myLFLinkLanes.begin();
        while (!lane->isLinkEnd(link) && seen <= dist) {
            if (!lane->getEdge().isInternal()
                    && (((*link)->getState() == LINKSTATE_ZIPPER && seen < (*link)->getFoeVisibilityDistance())
                        || !(*link)->havePriority())) {
                // find the drive item corresponding to this link
                bool found = false;
                while (di != myLFLinkLanes.end() && !found) {
                    if ((*di).myLink != nullptr) {
                        const MSLane* diPredLane = (*di).myLink->getLaneBefore();
                        if (diPredLane != nullptr) {
                            if (&diPredLane->getEdge() == &lane->getEdge()) {
                                found = true;
                            }
                        }
                    }
                    if (!found) {
                        di++;
                    }
                }
                if (found) {
                    const SUMOTime leaveTime = (*link)->getLeaveTime((*di).myArrivalTime, (*di).myArrivalSpeed,
                                               (*di).getLeaveSpeed(), getVehicleType().getLength());
                    if ((*link)->hasApproachingFoe((*di).myArrivalTime, leaveTime, (*di).myArrivalSpeed, getCarFollowModel().getMaxDecel())) {
                        //std::cout << SIMTIME << " veh=" << getID() << " aborting changeTo=" << Named::getIDSecure(bestLaneConts.front()) << " linkState=" << toString((*link)->getState()) << " seen=" << seen << " dist=" << dist << "\n";
                        return true;
                    }
                }
                // no drive item is found if the vehicle aborts its request within dist
            }
            lane = (*link)->getViaLaneOrLane();
            if (!lane->getEdge().isInternal()) {
                view++;
            }
            seen += lane->getLength();
            link = MSLane::succLinkSec(*this, view, *lane, bestLaneConts);
        }
    }
    return false;
}


PositionVector
MSVehicle::getBoundingBox(double offset) const {
    PositionVector centerLine;
    Position pos = getPosition();
    centerLine.push_back(pos);
    switch (myType->getGuiShape()) {
        case SUMOVehicleShape::BUS_FLEXIBLE:
        case SUMOVehicleShape::RAIL:
        case SUMOVehicleShape::RAIL_CAR:
        case SUMOVehicleShape::RAIL_CARGO:
        case SUMOVehicleShape::TRUCK_SEMITRAILER:
        case SUMOVehicleShape::TRUCK_1TRAILER: {
            for (MSLane* lane : myFurtherLanes) {
                centerLine.push_back(lane->getShape().back());
            }
            break;
        }
        default:
            break;
    }
    double l = getLength();
    Position backPos = getBackPosition();
    if (pos.distanceTo2D(backPos) > l + NUMERICAL_EPS) {
        // getBackPosition may not match the visual back in networks without internal lanes
        double a = getAngle() + M_PI; // angle pointing backwards
        backPos = pos + Position(l * cos(a), l * sin(a));
    }
    centerLine.push_back(backPos);
    if (offset != 0) {
        centerLine.extrapolate2D(offset);
    }
    PositionVector result = centerLine;
    result.move2side(MAX2(0.0, 0.5 * myType->getWidth() + offset));
    centerLine.move2side(MIN2(0.0, -0.5 * myType->getWidth() - offset));
    result.append(centerLine.reverse(), POSITION_EPS);
    return result;
}


PositionVector
MSVehicle::getBoundingPoly(double offset) const {
    switch (myType->getGuiShape()) {
        case SUMOVehicleShape::PASSENGER:
        case SUMOVehicleShape::PASSENGER_SEDAN:
        case SUMOVehicleShape::PASSENGER_HATCHBACK:
        case SUMOVehicleShape::PASSENGER_WAGON:
        case SUMOVehicleShape::PASSENGER_VAN: {
            // box with corners cut off
            PositionVector result;
            PositionVector centerLine;
            centerLine.push_back(getPosition());
            centerLine.push_back(getBackPosition());
            if (offset != 0) {
                centerLine.extrapolate2D(offset);
            }
            PositionVector line1 = centerLine;
            PositionVector line2 = centerLine;
            line1.move2side(MAX2(0.0, 0.3 * myType->getWidth() + offset));
            line2.move2side(MAX2(0.0, 0.5 * myType->getWidth() + offset));
            line2.scaleRelative(0.8);
            result.push_back(line1[0]);
            result.push_back(line2[0]);
            result.push_back(line2[1]);
            result.push_back(line1[1]);
            line1.move2side(MIN2(0.0, -0.6 * myType->getWidth() - offset));
            line2.move2side(MIN2(0.0, -1.0 * myType->getWidth() - offset));
            result.push_back(line1[1]);
            result.push_back(line2[1]);
            result.push_back(line2[0]);
            result.push_back(line1[0]);
            return result;
        }
        default:
            return getBoundingBox();
    }
}


bool
MSVehicle::onFurtherEdge(const MSEdge* edge) const {
    for (std::vector<MSLane*>::const_iterator i = myFurtherLanes.begin(); i != myFurtherLanes.end(); ++i) {
        if (&(*i)->getEdge() == edge) {
            return true;
        }
    }
    return false;
}


bool
MSVehicle::isBidiOn(const MSLane* lane) const {
    return lane->getBidiLane() != nullptr && (
               myLane == lane->getBidiLane()
               || onFurtherEdge(&lane->getBidiLane()->getEdge()));
}


bool
MSVehicle::rerouteParkingArea(const std::string& parkingAreaID, std::string& errorMsg) {
    // this function is based on MSTriggeredRerouter::rerouteParkingArea in order to keep
    // consistency in the behaviour.

    // get vehicle params
    MSParkingArea* destParkArea = getNextParkingArea();
    const MSRoute& route = getRoute();
    const MSEdge* lastEdge = route.getLastEdge();

    if (destParkArea == nullptr) {
        // not driving towards a parking area
        errorMsg = "Vehicle " + getID() + " is not driving to a parking area so it cannot be rerouted.";
        return false;
    }

    // if the current route ends at the parking area, the new route will also and at the new area
    bool newDestination = (&destParkArea->getLane().getEdge() == route.getLastEdge()
                           && getArrivalPos() >= destParkArea->getBeginLanePosition()
                           && getArrivalPos() <= destParkArea->getEndLanePosition());

    // retrieve info on the new parking area
    MSParkingArea* newParkingArea = (MSParkingArea*) MSNet::getInstance()->getStoppingPlace(
                                        parkingAreaID, SumoXMLTag::SUMO_TAG_PARKING_AREA);

    if (newParkingArea == nullptr) {
        errorMsg = "Parking area ID " + toString(parkingAreaID) + " not found in the network.";
        return false;
    }

    const MSEdge* newEdge = &(newParkingArea->getLane().getEdge());
    SUMOAbstractRouter<MSEdge, SUMOVehicle>& router = getRouterTT();

    // Compute the route from the current edge to the parking area edge
    ConstMSEdgeVector edgesToPark;
    router.compute(getEdge(), newEdge, this, MSNet::getInstance()->getCurrentTimeStep(), edgesToPark);

    // Compute the route from the parking area edge to the end of the route
    ConstMSEdgeVector edgesFromPark;
    if (!newDestination) {
        router.compute(newEdge, lastEdge, this, MSNet::getInstance()->getCurrentTimeStep(), edgesFromPark);
    } else {
        // adapt plans of any riders
        for (MSTransportable* p : getPersons()) {
            p->rerouteParkingArea(getNextParkingArea(), newParkingArea);
        }
    }

    // we have a new destination, let's replace the vehicle route
    ConstMSEdgeVector edges = edgesToPark;
    if (edgesFromPark.size() > 0) {
        edges.insert(edges.end(), edgesFromPark.begin() + 1, edgesFromPark.end());
    }

    if (newDestination) {
        SUMOVehicleParameter* newParameter = new SUMOVehicleParameter();
        *newParameter = getParameter();
        newParameter->arrivalPosProcedure = ArrivalPosDefinition::GIVEN;
        newParameter->arrivalPos = newParkingArea->getEndLanePosition();
        replaceParameter(newParameter);
    }
    const double routeCost = router.recomputeCosts(edges, this, MSNet::getInstance()->getCurrentTimeStep());
    ConstMSEdgeVector prevEdges(myCurrEdge, myRoute->end());
    const double savings = router.recomputeCosts(prevEdges, this, MSNet::getInstance()->getCurrentTimeStep());
    if (replaceParkingArea(newParkingArea, errorMsg)) {
        const bool onInit = myLane == nullptr;
        replaceRouteEdges(edges, routeCost, savings, "TraCI:" + toString(SUMO_TAG_PARKING_AREA_REROUTE), onInit, false, false);
    } else {
        WRITE_WARNING("Vehicle '" + getID() + "' could not reroute to new parkingArea '" + newParkingArea->getID()
                      + "' reason=" + errorMsg + ", time=" + time2string(MSNet::getInstance()->getCurrentTimeStep()) + ".");
        return false;
    }
    return true;
}


bool
MSVehicle::addTraciStop(SUMOVehicleParameter::Stop stop, std::string& errorMsg) {
    const int numStops = (int)myStops.size();
    const bool result = MSBaseVehicle::addTraciStop(stop, errorMsg);
    if (myLane != nullptr && numStops != (int)myStops.size()) {
        updateBestLanes(true);
    }
    return result;
}


bool
MSVehicle::handleCollisionStop(MSStop& stop, const double distToStop) {
    if (myCurrEdge == stop.edge && distToStop + POSITION_EPS < getCarFollowModel().brakeGap(myState.mySpeed, getCarFollowModel().getMaxDecel(), 0)) {
        if (distToStop < getCarFollowModel().brakeGap(myState.mySpeed, getCarFollowModel().getEmergencyDecel(), 0)) {
            double vNew = getCarFollowModel().maximumSafeStopSpeed(distToStop, getCarFollowModel().getMaxDecel(), getSpeed(), false, 0);
            //std::cout << SIMTIME << " veh=" << getID() << " v=" << myState.mySpeed << " distToStop=" << distToStop
            //    << " vMinNex=" << getCarFollowModel().minNextSpeed(getSpeed(), this)
            //    << " bg1=" << getCarFollowModel().brakeGap(myState.mySpeed)
            //    << " bg2=" << getCarFollowModel().brakeGap(myState.mySpeed, getCarFollowModel().getEmergencyDecel(), 0)
            //    << " vNew=" << vNew
            //    << "\n";
            myState.mySpeed = MIN2(myState.mySpeed, vNew + ACCEL2SPEED(getCarFollowModel().getEmergencyDecel()));
            myState.myPos = MIN2(myState.myPos, stop.pars.endPos);
            myCachedPosition = Position::INVALID;
            if (myState.myPos < myType->getLength()) {
                computeFurtherLanes(myLane, myState.myPos, true);
                myAngle = computeAngle();
                if (myLaneChangeModel->isOpposite()) {
                    myAngle += M_PI;
                }
            }
        }
    }
    return true;
}


bool
MSVehicle::resumeFromStopping() {
    if (isStopped()) {
        if (myAmRegisteredAsWaiting) {
            MSNet::getInstance()->getVehicleControl().unregisterOneWaiting();
            myAmRegisteredAsWaiting = false;
        }
        MSStop& stop = myStops.front();
        // we have waited long enough and fulfilled any passenger-requirements
        if (stop.busstop != nullptr) {
            // inform bus stop about leaving it
            stop.busstop->leaveFrom(this);
        }
        // we have waited long enough and fulfilled any container-requirements
        if (stop.containerstop != nullptr) {
            // inform container stop about leaving it
            stop.containerstop->leaveFrom(this);
        }
        if (stop.parkingarea != nullptr && stop.getSpeed() <= 0) {
            // inform parking area about leaving it
            stop.parkingarea->leaveFrom(this);
        }
        if (stop.chargingStation != nullptr) {
            // inform charging station about leaving it
            stop.chargingStation->leaveFrom(this);
        }
        // the current stop is no longer valid
        myLane->getEdge().removeWaiting(this);
        // MSStopOut needs to know whether the stop had a loaded 'ended' value so we call this before replacing the value
        if (stop.pars.started == -1) {
            // waypoint edge was passed in a single step
            stop.pars.started = MSNet::getInstance()->getCurrentTimeStep();
        }
        if (MSStopOut::active()) {
            MSStopOut::getInstance()->stopEnded(this, stop.pars, stop.lane->getID());
        }
        stop.pars.ended = MSNet::getInstance()->getCurrentTimeStep();
        for (const auto& rem : myMoveReminders) {
            rem.first->notifyStopEnded();
        }
        if (stop.pars.collision && MSLane::getCollisionAction() == MSLane::COLLISION_ACTION_WARN) {
            myCollisionImmunity = TIME2STEPS(5); // leave the conflict area
        }
        if (stop.pars.posLat != INVALID_DOUBLE && MSGlobals::gLateralResolution <= 0) {
            // reset lateral position to default
            myState.myPosLat = 0;
        }
        myPastStops.push_back(stop.pars);
        myPastStops.back().routeIndex = (int)(stop.edge - myRoute->begin());
        myStops.pop_front();
        myStopDist = std::numeric_limits<double>::max();
        // do not count the stopping time towards gridlock time.
        // Other outputs use an independent counter and are not affected.
        myWaitingTime = 0;
        // maybe the next stop is on the same edge; let's rebuild best lanes
        updateBestLanes(true);
        // continue as wished...
        MSNet::getInstance()->informVehicleStateListener(this, MSNet::VehicleState::ENDING_STOP);
        MSNet::getInstance()->getVehicleControl().registerStopEnded();
        return true;
    }
    return false;
}


MSVehicle::Influencer&
MSVehicle::getInfluencer() {
    if (myInfluencer == nullptr) {
        myInfluencer = new Influencer();
    }
    return *myInfluencer;
}

MSVehicle::BaseInfluencer&
MSVehicle::getBaseInfluencer() {
    return getInfluencer();
}


const MSVehicle::Influencer*
MSVehicle::getInfluencer() const {
    return myInfluencer;
}

const MSVehicle::BaseInfluencer*
MSVehicle::getBaseInfluencer() const {
    return myInfluencer;
}


double
MSVehicle::getSpeedWithoutTraciInfluence() const {
    if (myInfluencer != nullptr && myInfluencer->getOriginalSpeed() >= 0) {
        // influencer original speed is -1 on initialization
        return myInfluencer->getOriginalSpeed();
    }
    return myState.mySpeed;
}


int
MSVehicle::influenceChangeDecision(int state) {
    if (hasInfluencer()) {
        state = getInfluencer().influenceChangeDecision(
                    MSNet::getInstance()->getCurrentTimeStep(),
                    myLane->getEdge(),
                    getLaneIndex(),
                    state);
    }
    return state;
}


void
MSVehicle::setRemoteState(Position xyPos) {
    myCachedPosition = xyPos;
}


bool
MSVehicle::isRemoteControlled() const {
    return myInfluencer != nullptr && myInfluencer->isRemoteControlled();
}


bool
MSVehicle::wasRemoteControlled(SUMOTime lookBack) const {
    return myInfluencer != nullptr && myInfluencer->getLastAccessTimeStep() + lookBack >= MSNet::getInstance()->getCurrentTimeStep();
}


bool
MSVehicle::keepClear(const MSLink* link) const {
    if (link->hasFoes() && link->keepClear() /* && item.myLink->willHaveBlockedFoe()*/) {
        const double keepClearTime = getVehicleType().getParameter().getJMParam(SUMO_ATTR_JM_IGNORE_KEEPCLEAR_TIME, -1);
        //std::cout << SIMTIME << " veh=" << getID() << " keepClearTime=" << keepClearTime << " accWait=" << getAccumulatedWaitingSeconds() << " keepClear=" << (keepClearTime < 0 || getAccumulatedWaitingSeconds() < keepClearTime) << "\n";
        return keepClearTime < 0 || getAccumulatedWaitingSeconds() < keepClearTime;
    } else {
        return false;
    }
}


bool
MSVehicle::ignoreRed(const MSLink* link, bool canBrake) const {
    if ((myInfluencer != nullptr && !myInfluencer->getEmergencyBrakeRedLight())) {
        return true;
    }
    const double ignoreRedTime = getVehicleType().getParameter().getJMParam(SUMO_ATTR_JM_DRIVE_AFTER_RED_TIME, -1);
#ifdef DEBUG_IGNORE_RED
    if (DEBUG_COND) {
        std::cout << SIMTIME << " veh=" << getID() << " link=" << link->getViaLaneOrLane()->getID() << " state=" << toString(link->getState()) << "\n";
    }
#endif
    if (ignoreRedTime < 0) {
        const double ignoreYellowTime = getVehicleType().getParameter().getJMParam(SUMO_ATTR_JM_DRIVE_AFTER_YELLOW_TIME, 0);
        if (ignoreYellowTime > 0 && link->haveYellow()) {
            assert(link->getTLLogic() != 0);
            const double yellowDuration = STEPS2TIME(MSNet::getInstance()->getCurrentTimeStep() - link->getLastStateChange());
            // when activating ignoreYellow behavior, vehicles will drive if they cannot brake
            return !canBrake || ignoreYellowTime > yellowDuration;
        } else {
            return false;
        }
    } else if (link->haveYellow()) {
        // always drive at yellow when ignoring red
        return true;
    } else if (link->haveRed()) {
        assert(link->getTLLogic() != 0);
        const double redDuration = STEPS2TIME(MSNet::getInstance()->getCurrentTimeStep() - link->getLastStateChange());
#ifdef DEBUG_IGNORE_RED
        if (DEBUG_COND) {
            std::cout
            // << SIMTIME << " veh=" << getID() << " link=" << link->getViaLaneOrLane()->getID()
                    << "   ignoreRedTime=" << ignoreRedTime
                    << " spentRed=" << redDuration
                    << " canBrake=" << canBrake << "\n";
        }
#endif
        // when activating ignoreRed behavior, vehicles will always drive if they cannot brake
        return !canBrake || ignoreRedTime > redDuration;
    } else {
        return false;
    }
}

bool
MSVehicle::ignoreFoe(const SUMOTrafficObject* foe) const {
    if (!getParameter().wasSet(VEHPARS_CFMODEL_PARAMS_SET)) {
        return false;
    }
    for (const std::string& typeID : StringTokenizer(getParameter().getParameter(toString(SUMO_ATTR_CF_IGNORE_TYPES), "")).getVector()) {
        if (typeID == foe->getVehicleType().getID()) {
            return true;
        }
    }
    for (const std::string& id : StringTokenizer(getParameter().getParameter(toString(SUMO_ATTR_CF_IGNORE_IDS), "")).getVector()) {
        if (id == foe->getID()) {
            return true;
        }
    }
    return false;
}

bool
MSVehicle::passingMinor() const {
    // either on an internal lane that was entered via minor link
    // or on approach to minor link below visibility distance
    if (myLane == nullptr) {
        return false;
    }
    if (myLane->getEdge().isInternal()) {
        return !myLane->getIncomingLanes().front().viaLink->havePriority();
    } else if (myLFLinkLanes.size() > 0 && myLFLinkLanes.front().myLink != nullptr) {
        MSLink* link = myLFLinkLanes.front().myLink;
        return !link->havePriority() && myLFLinkLanes.front().myDistance <= link->getFoeVisibilityDistance();
    }
    return false;
}

bool
MSVehicle::isLeader(const MSLink* link, const MSVehicle* veh, const double gap) const {
    assert(link->fromInternalLane());
    if (veh == nullptr) {
        return false;
    }
    if (!myLane->isInternal() || myLane->getEdge().getToJunction() != link->getJunction()) {
        // if this vehicle is not yet on the junction, every vehicle is a leader
        return true;
    }
    if (veh->getLaneChangeModel().hasBlueLight()) {
        // blue light device automatically gets right of way
        return true;
    }
    const MSLane* foeLane = veh->getLane();
    if (foeLane->isInternal()) {
        if (foeLane->getEdge().getFromJunction() == link->getJunction()) {
            SUMOTime egoET = myJunctionConflictEntryTime;
            SUMOTime foeET = veh->myJunctionEntryTime;
            // check relationship between link and foeLane
            if (foeLane->getNormalPredecessorLane() == link->getInternalLaneBefore()->getNormalPredecessorLane()) {
                // we are entering the junction from the same lane
                egoET = myJunctionEntryTimeNeverYield;
                foeET = veh->myJunctionEntryTimeNeverYield;
                if (link->isExitLinkAfterInternalJunction() && link->getInternalLaneBefore()->getLogicalPredecessorLane()->getEntryLink()->isIndirect()) {
                    egoET = myJunctionConflictEntryTime;
                }
            } else {
                const MSLink* foeLink = foeLane->getIncomingLanes()[0].viaLink;
                const MSJunctionLogic* logic = link->getJunction()->getLogic();
                assert(logic != nullptr);
                // determine who has right of way
                bool response; // ego response to foe
                bool response2; // foe response to ego
                // attempt 1: tlLinkState
                const MSLink* entry = link->getCorrespondingEntryLink();
                const MSLink* foeEntry = foeLink->getCorrespondingEntryLink();
                if (entry->haveRed() || foeEntry->haveRed()) {
                    // ensure that vehicles which are stuck on the intersection may exit
                    if (!foeEntry->haveRed() && veh->getSpeed() > SUMO_const_haltingSpeed && gap < 0) {
                        // foe might be oncoming, don't drive unless foe can still brake safely
                        const double foeNextSpeed = veh->getSpeed() + ACCEL2SPEED(veh->getCarFollowModel().getMaxAccel());
                        const double foeBrakeGap = veh->getCarFollowModel().brakeGap(
                                                       foeNextSpeed, veh->getCarFollowModel().getMaxDecel(), veh->getCarFollowModel().getHeadwayTime());
                        // the minGap was subtracted from gap in MSLink::getLeaderInfo (enlarging the negative gap)
                        // so the -2* makes it point in the right direction
                        const double foeGap = -gap - veh->getLength() - 2 * getVehicleType().getMinGap();
#ifdef DEBUG_PLAN_MOVE_LEADERINFO
                        if (DEBUG_COND) {
                            std::cout << " foeGap=" << foeGap << " foeBGap=" << foeBrakeGap << "\n";

                        }
#endif
                        if (foeGap < foeBrakeGap) {
                            response = true;
                            response2 = false;
                        } else {
                            response = false;
                            response2 = true;
                        }
                    } else {
                        // brake for stuck foe
                        response = foeEntry->haveRed();
                        response2 = entry->haveRed();
                    }
                } else if (entry->havePriority() != foeEntry->havePriority()) {
                    response = !entry->havePriority();
                    response2 = !foeEntry->havePriority();
                } else if (entry->haveYellow() && foeEntry->haveYellow()) {
                    // let the faster vehicle keep moving
                    response = veh->getSpeed() >= getSpeed();
                    response2 = getSpeed() >= veh->getSpeed();
                } else {
                    // fallback if pedestrian crossings are involved
                    response = logic->getResponseFor(link->getIndex()).test(foeLink->getIndex());
                    response2 = logic->getResponseFor(foeLink->getIndex()).test(link->getIndex());
                }
#ifdef DEBUG_PLAN_MOVE_LEADERINFO
                if (DEBUG_COND) {
                    std::cout << SIMTIME
                              << " foeLane=" << foeLane->getID()
                              << " foeLink=" << foeLink->getViaLaneOrLane()->getID()
                              << " linkIndex=" << link->getIndex()
                              << " foeLinkIndex=" << foeLink->getIndex()
                              << " entryState=" << toString(entry->getState())
                              << " entryState2=" << toString(foeEntry->getState())
                              << " response=" << response
                              << " response2=" << response2
                              << "\n";
                }
#endif
                if (!response) {
                    // if we have right of way over the foe, entryTime does not matter
                    foeET = veh->myJunctionConflictEntryTime;
                    egoET = myJunctionEntryTime;
                } else if (response && response2) {
                    // in a mutual conflict scenario, use entry time to avoid deadlock
                    foeET = veh->myJunctionConflictEntryTime;
                    egoET = myJunctionConflictEntryTime;
                }
            }
            if (egoET == foeET) {
                // try to use speed as tie braker
                if (getSpeed() == veh->getSpeed()) {
                    // use ID as tie braker
#ifdef DEBUG_PLAN_MOVE_LEADERINFO
                    if (DEBUG_COND) {
                        std::cout << SIMTIME << " veh=" << getID() << " equal ET " << egoET << " with foe " << veh->getID()
                                  << " foeIsLeaderByID=" << (getID() < veh->getID()) << "\n";
                    }
#endif
                    return getID() < veh->getID();
                } else {
#ifdef DEBUG_PLAN_MOVE_LEADERINFO
                    if (DEBUG_COND) {
                        std::cout << SIMTIME << " veh=" << getID() << " equal ET " << egoET << " with foe " << veh->getID()
                                  << " foeIsLeaderBySpeed=" << (getSpeed() < veh->getSpeed())
                                  << " v=" << getSpeed() << " foeV=" << veh->getSpeed()
                                  << "\n";
                    }
#endif
                    return getSpeed() < veh->getSpeed();
                }
            } else {
                // leader was on the junction first
#ifdef DEBUG_PLAN_MOVE_LEADERINFO
                if (DEBUG_COND) {
                    std::cout << SIMTIME << " veh=" << getID() << " egoET " << egoET << " with foe " << veh->getID()
                              << " foeET=" << foeET  << " isLeader=" << (egoET > foeET) << "\n";
                }
#endif
                return egoET > foeET;
            }
        } else {
            // vehicle can only be partially on the junction. Must be a leader
            return true;
        }
    } else {
        // vehicle can only be partially on the junction. Must be a leader
        return true;
    }
}

void
MSVehicle::saveState(OutputDevice& out) {
    MSBaseVehicle::saveState(out);
    // here starts the vehicle internal part (see loading)
    std::vector<std::string> internals;
    internals.push_back(toString(myParameter->parametersSet));
    internals.push_back(toString(myDeparture));
    internals.push_back(toString(distance(myRoute->begin(), myCurrEdge)));
    internals.push_back(toString(myDepartPos));
    internals.push_back(toString(myWaitingTime));
    internals.push_back(toString(myTimeLoss));
    internals.push_back(toString(myLastActionTime));
    internals.push_back(toString(isStopped()));
    internals.push_back(toString(myPastStops.size()));
    out.writeAttr(SUMO_ATTR_STATE, internals);
    out.writeAttr(SUMO_ATTR_POSITION, std::vector<double> { myState.myPos, myState.myBackPos, myState.myLastCoveredDist });
    out.writeAttr(SUMO_ATTR_SPEED, std::vector<double> { myState.mySpeed, myState.myPreviousSpeed });
    out.writeAttr(SUMO_ATTR_ANGLE, GeomHelper::naviDegree(myAngle));
    out.writeAttr(SUMO_ATTR_POSITION_LAT, myState.myPosLat);
    out.writeAttr(SUMO_ATTR_WAITINGTIME, myWaitingTimeCollector.getState());
    myLaneChangeModel->saveState(out);
    // save past stops
    for (SUMOVehicleParameter::Stop stop : myPastStops) {
        stop.write(out, false);
        // do not write started and ended twice
        if ((stop.parametersSet & STOP_STARTED_SET) == 0) {
            out.writeAttr(SUMO_ATTR_STARTED, time2string(stop.started));
        }
        if ((stop.parametersSet & STOP_ENDED_SET) == 0) {
            out.writeAttr(SUMO_ATTR_ENDED, time2string(stop.ended));
        }
        stop.writeParams(out);
        out.closeTag();
    }
    // save upcoming stops
    for (MSStop& stop : myStops) {
        stop.write(out);
    }
    // save parameters and device states
    myParameter->writeParams(out);
    for (MSVehicleDevice* const dev : myDevices) {
        dev->saveState(out);
    }
    out.closeTag();
}

void
MSVehicle::loadState(const SUMOSAXAttributes& attrs, const SUMOTime offset) {
    if (!attrs.hasAttribute(SUMO_ATTR_POSITION)) {
        throw ProcessError(TL("Error: Invalid vehicles in state (may be a meso state)!"));
    }
    int routeOffset;
    bool stopped;
    int pastStops;

    std::istringstream bis(attrs.getString(SUMO_ATTR_STATE));
    bis >> myParameter->parametersSet;
    bis >> myDeparture;
    bis >> routeOffset;
    bis >> myDepartPos;
    bis >> myWaitingTime;
    bis >> myTimeLoss;
    bis >> myLastActionTime;
    bis >> stopped;
    bis >> pastStops;

    // load stops
    myStops.clear();
    addStops(!MSGlobals::gCheckRoutes, &myCurrEdge, false);

    if (hasDeparted()) {
        myCurrEdge = myRoute->begin() + routeOffset;
        myDeparture -= offset;
        // fix stops
        while (pastStops > 0) {
            myPastStops.push_back(myStops.front().pars);
            myPastStops.back().routeIndex = (int)(myStops.front().edge - myRoute->begin());
            myStops.pop_front();
            pastStops--;
        }
        // see MSBaseVehicle constructor
        if (myParameter->wasSet(VEHPARS_FORCE_REROUTE)) {
            calculateArrivalParams(true);
        }
    }
    if (getActionStepLength() == DELTA_T && !isActionStep(SIMSTEP)) {
        myLastActionTime -= (myLastActionTime - SIMSTEP) % DELTA_T;
        WRITE_WARNINGF(TL("Action steps are out of sync for loaded vehicle '%'."), getID());
    }
    std::istringstream pis(attrs.getString(SUMO_ATTR_POSITION));
    pis >> myState.myPos >> myState.myBackPos >> myState.myLastCoveredDist;
    std::istringstream sis(attrs.getString(SUMO_ATTR_SPEED));
    sis >> myState.mySpeed >> myState.myPreviousSpeed;
    myAcceleration = SPEED2ACCEL(myState.mySpeed - myState.myPreviousSpeed);
    myAngle = GeomHelper::fromNaviDegree(attrs.getFloat(SUMO_ATTR_ANGLE));
    myState.myPosLat = attrs.getFloat(SUMO_ATTR_POSITION_LAT);
    std::istringstream dis(attrs.getString(SUMO_ATTR_DISTANCE));
    dis >> myOdometer >> myNumberReroutes;
    myWaitingTimeCollector.setState(attrs.getString(SUMO_ATTR_WAITINGTIME));
    if (stopped) {
        myStops.front().startedFromState = true;
        myStopDist = 0;
    }
    myLaneChangeModel->loadState(attrs);
    // no need to reset myCachedPosition here since state loading happens directly after creation
}

void
MSVehicle::loadPreviousApproaching(MSLink* link, bool setRequest,
                                   SUMOTime arrivalTime, double arrivalSpeed,
                                   double arrivalSpeedBraking,
                                   double dist, double leaveSpeed) {
    // ensure that approach information is reset on the next call to setApproachingForAllLinks
    myLFLinkLanes.push_back(DriveProcessItem(link, 0, 0, setRequest,
                            arrivalTime, arrivalSpeed, arrivalSpeedBraking, dist, leaveSpeed));

}


std::shared_ptr<MSSimpleDriverState>
MSVehicle::getDriverState() const {
    return myDriverState->getDriverState();
}


double
MSVehicle::getFriction() const {
    return myFrictionDevice == nullptr ? 1. : myFrictionDevice->getMeasuredFriction();
}


void
MSVehicle::setPreviousSpeed(double prevSpeed, double prevAcceleration) {
    myState.mySpeed = MAX2(0., prevSpeed);
    // also retcon acceleration
    if (prevAcceleration != std::numeric_limits<double>::min()) {
        myAcceleration = prevAcceleration;
    } else {
        myAcceleration = SPEED2ACCEL(myState.mySpeed - myState.myPreviousSpeed);
    }
}


double
MSVehicle::getCurrentApparentDecel() const {
    //return MAX2(-myAcceleration, getCarFollowModel().getApparentDecel());
    return getCarFollowModel().getApparentDecel();
}

/****************************************************************************/
bool
MSVehicle::setExitManoeuvre() {
    return (myManoeuvre.configureExitManoeuvre(this));
}

/* -------------------------------------------------------------------------
 * methods of MSVehicle::manoeuvre
 * ----------------------------------------------------------------------- */

MSVehicle::Manoeuvre::Manoeuvre() : myManoeuvreStop(""), myManoeuvreStartTime(0), myManoeuvreCompleteTime(0), myManoeuvreType(MSVehicle::MANOEUVRE_NONE), myGUIIncrement(0) {}


MSVehicle::Manoeuvre::Manoeuvre(const Manoeuvre& manoeuvre) {
    myManoeuvreStop = manoeuvre.myManoeuvreStop;
    myManoeuvreStartTime = manoeuvre.myManoeuvreStartTime;
    myManoeuvreCompleteTime = manoeuvre.myManoeuvreCompleteTime;
    myManoeuvreType = manoeuvre.myManoeuvreType;
    myGUIIncrement = manoeuvre.myGUIIncrement;
}


MSVehicle::Manoeuvre&
MSVehicle::Manoeuvre::operator=(const Manoeuvre& manoeuvre) {
    myManoeuvreStop = manoeuvre.myManoeuvreStop;
    myManoeuvreStartTime = manoeuvre.myManoeuvreStartTime;
    myManoeuvreCompleteTime = manoeuvre.myManoeuvreCompleteTime;
    myManoeuvreType = manoeuvre.myManoeuvreType;
    myGUIIncrement = manoeuvre.myGUIIncrement;
    return *this;
}


bool
MSVehicle::Manoeuvre::operator!=(const Manoeuvre& manoeuvre) {
    return (myManoeuvreStop != manoeuvre.myManoeuvreStop ||
            myManoeuvreStartTime != manoeuvre.myManoeuvreStartTime ||
            myManoeuvreCompleteTime != manoeuvre.myManoeuvreCompleteTime ||
            myManoeuvreType != manoeuvre.myManoeuvreType ||
            myGUIIncrement != manoeuvre.myGUIIncrement
           );
}


double
MSVehicle::Manoeuvre::getGUIIncrement() const {
    return (myGUIIncrement);
}


MSVehicle::ManoeuvreType
MSVehicle::Manoeuvre::getManoeuvreType() const {
    return (myManoeuvreType);
}


MSVehicle::ManoeuvreType
MSVehicle::getManoeuvreType() const {
    return (myManoeuvre.getManoeuvreType());
}


void
MSVehicle::setManoeuvreType(const MSVehicle::ManoeuvreType mType) {
    myManoeuvre.setManoeuvreType(mType);
}


void
MSVehicle::Manoeuvre::setManoeuvreType(const MSVehicle::ManoeuvreType mType) {
    myManoeuvreType = mType;
}


bool
MSVehicle::Manoeuvre::configureEntryManoeuvre(MSVehicle* veh) {
    if (!veh->hasStops()) {
        return false;    // should never happen - checked before call
    }

    const SUMOTime currentTime = MSNet::getInstance()->getCurrentTimeStep();
    const MSStop& stop = veh->getNextStop();

    int manoeuverAngle = stop.parkingarea->getLastFreeLotAngle();
    double GUIAngle = stop.parkingarea->getLastFreeLotGUIAngle();
    if (abs(GUIAngle) < 0.1) {
        GUIAngle = -0.1;    // Wiggle vehicle on parallel entry
    }
    myManoeuvreVehicleID = veh->getID();
    myManoeuvreStop = stop.parkingarea->getID();
    myManoeuvreType = MSVehicle::MANOEUVRE_ENTRY;
    myManoeuvreStartTime = currentTime;
    myManoeuvreCompleteTime = currentTime + veh->myType->getEntryManoeuvreTime(manoeuverAngle);
    myGUIIncrement = GUIAngle / (STEPS2TIME(myManoeuvreCompleteTime - myManoeuvreStartTime) / TS);

#ifdef DEBUG_STOPS
    if (veh->isSelected()) {
        std::cout << "ENTRY manoeuvre start: vehicle=" << veh->getID() << " Manoeuvre Angle=" << manoeuverAngle << " Rotation angle=" << RAD2DEG(GUIAngle) << " Road Angle" << RAD2DEG(veh->getAngle()) << " increment=" << RAD2DEG(myGUIIncrement) << " currentTime=" << currentTime <<
                  " endTime=" << myManoeuvreCompleteTime << " manoeuvre time=" << myManoeuvreCompleteTime - currentTime << " parkArea=" << myManoeuvreStop << std::endl;
    }
#endif

    return (true);
}


bool
MSVehicle::Manoeuvre::configureExitManoeuvre(MSVehicle* veh) {
    // At the moment we only want to set for parking areas
    if (!veh->hasStops()) {
        return true;
    }
    if (veh->getNextStop().parkingarea == nullptr) {
        return true;
    }

    if (myManoeuvreType != MSVehicle::MANOEUVRE_NONE) {
        return (false);
    }

    const SUMOTime currentTime = MSNet::getInstance()->getCurrentTimeStep();

    int manoeuverAngle = veh->getCurrentParkingArea()->getManoeuverAngle(*veh);
    double GUIAngle = veh->getCurrentParkingArea()->getGUIAngle(*veh);
    if (abs(GUIAngle) < 0.1) {
        GUIAngle = 0.1;    // Wiggle vehicle on parallel exit
    }

    myManoeuvreVehicleID = veh->getID();
    myManoeuvreStop = veh->getCurrentParkingArea()->getID();
    myManoeuvreType = MSVehicle::MANOEUVRE_EXIT;
    myManoeuvreStartTime = currentTime;
    myManoeuvreCompleteTime = currentTime + veh->myType->getExitManoeuvreTime(manoeuverAngle);
    myGUIIncrement = -GUIAngle / (STEPS2TIME(myManoeuvreCompleteTime - myManoeuvreStartTime) / TS);
    if (veh->remainingStopDuration() > 0) {
        myManoeuvreCompleteTime += veh->remainingStopDuration();
    }

#ifdef DEBUG_STOPS
    if (veh->isSelected()) {
        std::cout << "EXIT manoeuvre start: vehicle=" << veh->getID() << " Manoeuvre Angle=" << manoeuverAngle  << " increment=" << RAD2DEG(myGUIIncrement) << " currentTime=" << currentTime
                  << " endTime=" << myManoeuvreCompleteTime << " manoeuvre time=" << myManoeuvreCompleteTime - currentTime << " parkArea=" << myManoeuvreStop << std::endl;
    }
#endif

    return (true);
}


bool
MSVehicle::Manoeuvre::entryManoeuvreIsComplete(MSVehicle* veh) {
    // At the moment we only want to consider parking areas - need to check because we could be setting up a manoeuvre
    if (!veh->hasStops()) {
        return (true);
    }
    MSStop* currentStop = &veh->myStops.front();
    if (currentStop->parkingarea == nullptr) {
        return true;
    } else if (currentStop->parkingarea->getID() != myManoeuvreStop || MSVehicle::MANOEUVRE_ENTRY != myManoeuvreType) {
        if (configureEntryManoeuvre(veh)) {
            MSNet::getInstance()->informVehicleStateListener(veh, MSNet::VehicleState::MANEUVERING);
            return (false);
        } else { // cannot configure entry so stop trying
            return true;
        }
    } else if (MSNet::getInstance()->getCurrentTimeStep() < myManoeuvreCompleteTime) {
        return false;
    } else { // manoeuvre complete
        myManoeuvreType = MSVehicle::MANOEUVRE_NONE;
        return true;
    }
}


bool
MSVehicle::Manoeuvre::manoeuvreIsComplete(const ManoeuvreType checkType) const {
    if (checkType != myManoeuvreType) {
        return true;    // we're not maneuvering / wrong manoeuvre
    }

    if (MSNet::getInstance()->getCurrentTimeStep() < myManoeuvreCompleteTime) {
        return false;
    } else {
        return true;
    }
}


bool
MSVehicle::Manoeuvre::manoeuvreIsComplete() const {
    return (MSNet::getInstance()->getCurrentTimeStep() >= myManoeuvreCompleteTime);
}


bool
MSVehicle::manoeuvreIsComplete() const {
    return (myManoeuvre.manoeuvreIsComplete());
}


std::pair<double, double>
MSVehicle::estimateTimeToNextStop() const {
    if (hasStops()) {
        MSLane* lane = myLane;
        if (lane == nullptr) {
            // not in network
            lane = getEdge()->getLanes()[0];
        }
        const MSStop& stop = myStops.front();
        auto it = myCurrEdge + 1;
        // drive to end of current edge
        double dist = (lane->getLength() - getPositionOnLane());
        double travelTime = lane->getEdge().getMinimumTravelTime(this) * dist / lane->getLength();
        // drive until stop edge
        while (it != myRoute->end() && it < stop.edge) {
            travelTime += (*it)->getMinimumTravelTime(this);
            dist += (*it)->getLength();
            it++;
        }
        // drive up to the stop position
        const double stopEdgeDist = stop.pars.endPos - (lane == stop.lane ? lane->getLength() : 0);
        dist += stopEdgeDist;
        travelTime += stop.lane->getEdge().getMinimumTravelTime(this) * (stopEdgeDist / stop.lane->getLength());
        // estimate time loss due to acceleration and deceleration
        // maximum speed is limited by available distance:
        const double a = getCarFollowModel().getMaxAccel();
        const double b = getCarFollowModel().getMaxDecel();
        const double c = getSpeed();
        const double d = dist;
        const double len = getVehicleType().getLength();
        const double vs = MIN2(MAX2(stop.getSpeed(), 0.0), stop.lane->getVehicleMaxSpeed(this));
        // distAccel = (v - c)^2 / (2a)
        // distDecel = (v + vs)*(v - vs) / 2b = (v^2 - vs^2) / (2b)
        // distAccel + distDecel < d
        const double maxVD = MAX2(c, ((sqrt(MAX2(0.0, pow(2 * c * b, 2) + (4 * ((b * ((a * (2 * d * (b + a) + (vs * vs) - (c * c))) - (b * (c * c))))
                                            + pow((a * vs), 2))))) * 0.5) + (c * b)) / (b + a));
        it = myCurrEdge;
        double v0 = c;
        bool v0Stable = getAcceleration() == 0 && v0 > 0;
        double timeLossAccel = 0;
        double timeLossDecel = 0;
        double timeLossLength = 0;
        while (it != myRoute->end() && it <= stop.edge) {
            double v = MIN2(maxVD, (*it)->getVehicleMaxSpeed(this));
            double edgeLength = (it == stop.edge ? stop.pars.endPos : (*it)->getLength()) - (it == myCurrEdge ? getPositionOnLane() : 0);
            if (edgeLength <= len && v0Stable && v0 < v) {
                const double lengthDist = MIN2(len, edgeLength);
                const double dTL = lengthDist / v0 - lengthDist / v;
                //std::cout << "   e=" << (*it)->getID() << " v0=" << v0 << " v=" << v << " el=" << edgeLength << " lDist=" << lengthDist << " newTLL=" << dTL<< "\n";
                timeLossLength += dTL;
            }
            if (edgeLength > len) {
                const double dv = v - v0;
                if (dv > 0) {
                    // timeLossAccel = timeAccel - timeMaxspeed = dv / a - distAccel / v
                    const double dTA = dv / a - dv * (v + v0) / (2 * a * v);
                    //std::cout << "   e=" << (*it)->getID() << " v0=" << v0 << " v=" << v << " newTLA=" << dTA << "\n";
                    timeLossAccel += dTA;
                    // time loss from vehicle length
                } else if (dv < 0) {
                    // timeLossDecel = timeDecel - timeMaxspeed = dv / b - distDecel / v
                    const double dTD = -dv / b + dv * (v + v0) / (2 * b * v0);
                    //std::cout << "   e=" << (*it)->getID() << " v0=" << v0 << " v=" << v << " newTLD=" << dTD << "\n";
                    timeLossDecel += dTD;
                }
                v0 = v;
                v0Stable = true;
            }
            it++;
        }
        // final deceleration to stop (may also be acceleration or deceleration to waypoint speed)
        double v = vs;
        const double dv = v - v0;
        if (dv > 0) {
            // timeLossAccel = timeAccel - timeMaxspeed = dv / a - distAccel / v
            const double dTA = dv / a - dv * (v + v0) / (2 * a * v);
            //std::cout << "  final e=" << (*it)->getID() << " v0=" << v0 << " v=" << v << " newTLA=" << dTA << "\n";
            timeLossAccel += dTA;
            // time loss from vehicle length
        } else if (dv < 0) {
            // timeLossDecel = timeDecel - timeMaxspeed = dv / b - distDecel / v
            const double dTD = -dv / b + dv * (v + v0) / (2 * b * v0);
            //std::cout << "  final  e=" << (*it)->getID() << " v0=" << v0 << " v=" << v << " newTLD=" << dTD << "\n";
            timeLossDecel += dTD;
        }
        const double result = travelTime + timeLossAccel + timeLossDecel + timeLossLength;
        //std::cout << SIMTIME << " v=" << c << " a=" << a << " b=" << b << " maxVD=" << maxVD << " tt=" << travelTime
        //    << " ta=" << timeLossAccel << " td=" << timeLossDecel << " tl=" << timeLossLength << " res=" << result << "\n";
        return {MAX2(0.0, result), dist};
    } else {
        return {INVALID_DOUBLE, INVALID_DOUBLE};
    }
}


double
MSVehicle::getStopDelay() const {
    if (hasStops() && myStops.front().pars.until >= 0) {
        const MSStop& stop = myStops.front();
        SUMOTime estimatedDepart = MSNet::getInstance()->getCurrentTimeStep() - DELTA_T;
        if (stop.reached) {
            return STEPS2TIME(estimatedDepart + stop.duration - stop.pars.until);
        }
        if (stop.pars.duration > 0) {
            estimatedDepart += stop.pars.duration;
        }
        estimatedDepart += TIME2STEPS(estimateTimeToNextStop().first);
        const double result = MAX2(0.0, STEPS2TIME(estimatedDepart - stop.pars.until));
        return result;
    } else {
        // vehicles cannot drive before 'until' so stop delay can never be
        // negative and we can use -1 to signal "undefined"
        return -1;
    }
}


double
MSVehicle::getStopArrivalDelay() const {
    if (hasStops() && myStops.front().pars.arrival >= 0) {
        const MSStop& stop = myStops.front();
        if (stop.reached) {
            return STEPS2TIME(stop.pars.started - stop.pars.arrival);
        } else {
            return STEPS2TIME(MSNet::getInstance()->getCurrentTimeStep()) + estimateTimeToNextStop().first - STEPS2TIME(stop.pars.arrival);
        }
    } else {
        // vehicles can arrival earlier than planned so arrival delay can be negative
        return INVALID_DOUBLE;
    }
}


const MSEdge*
MSVehicle::getCurrentEdge() const {
    return myLane != nullptr ? &myLane->getEdge() : getEdge();
}


const MSEdge*
MSVehicle::getNextEdgePtr() const {
    if (myLane == nullptr || (myCurrEdge + 1) == myRoute->end()) {
        return nullptr;
    }
    if (myLane->isInternal()) {
        return &myLane->getCanonicalSuccessorLane()->getEdge();
    } else {
        const MSEdge* nextNormal = succEdge(1);
        const MSEdge* nextInternal = myLane->getEdge().getInternalFollowingEdge(nextNormal, getVClass());
        return nextInternal ? nextInternal : nextNormal;
    }
}


const MSLane*
MSVehicle::getPreviousLane(const MSLane* current, int& furtherIndex) const {
    if (furtherIndex < (int)myFurtherLanes.size()) {
        return myFurtherLanes[furtherIndex++];
    } else {
        // try to use route information
        int routeIndex = getRoutePosition();
        bool resultInternal;
        if (MSGlobals::gUsingInternalLanes && MSNet::getInstance()->hasInternalLinks()) {
            if (myLane->isInternal()) {
                if (furtherIndex % 2 == 0) {
                    routeIndex -= (furtherIndex + 0) / 2;
                    resultInternal = false;
                } else {
                    routeIndex -= (furtherIndex + 1) / 2;
                    resultInternal = false;
                }
            } else {
                if (furtherIndex % 2 != 0) {
                    routeIndex -= (furtherIndex + 1) / 2;
                    resultInternal = false;
                } else {
                    routeIndex -= (furtherIndex + 2) / 2;
                    resultInternal = true;
                }
            }
        } else {
            routeIndex -= furtherIndex;
            resultInternal = false;
        }
        furtherIndex++;
        if (routeIndex >= 0) {
            if (resultInternal) {
                const MSEdge* prevNormal = myRoute->getEdges()[routeIndex];
                for (MSLane* cand : prevNormal->getLanes()) {
                    for (MSLink* link : cand->getLinkCont()) {
                        if (link->getLane() == current) {
                            if (link->getViaLane() != nullptr) {
                                return link->getViaLane();
                            } else {
                                return const_cast<MSLane*>(link->getLaneBefore());
                            }
                        }
                    }
                }
            } else {
                return myRoute->getEdges()[routeIndex]->getLanes()[0];
            }
        }
    }
    return current;
}


/****************************************************************************/<|MERGE_RESOLUTION|>--- conflicted
+++ resolved
@@ -2571,25 +2571,18 @@
 
                 }
 #endif
-<<<<<<< HEAD
                 if (isFirstStop) {
                     newStopDist = stopDist;
                     // if the vehicle is going to stop we don't need to look further
                     // (except for trains that make use of further link-approach registration for safety purposes)
-                    if (!isWaypoint && !isRailway(getVClass())) {
-                        lfLinks.emplace_back(v, stopDist);
-                        foundRealStop = true;
-                        break;
+                    if (!isWaypoint) {
+                        planningToStop = true;
+                        if (!isRailway(getVClass())) {
+                            lfLinks.emplace_back(v, stopDist);
+                            foundRealStop = true;
+                            break;
+                        }
                     }
-=======
-            // if the vehicle is going to stop we don't need to look further
-            // (except for trains that make use of further link-approach registration for safety purposes)
-            if (!isWaypoint) {
-                planningToStop = true;
-                if (!isRailway(getVClass())) {
-                    lfLinks.emplace_back(v, newStopDist);
-                    break;
->>>>>>> aca94090
                 }
             }
         }
