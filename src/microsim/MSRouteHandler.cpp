--- conflicted
+++ resolved
@@ -73,9 +73,7 @@
             delete *i;
         }
         delete myActiveTransportablePlan;
-        myActiveTransportablePlan = nullptr;
-    }
-<<<<<<< HEAD
+    }
     resetActivePlan();
 
     delete myVehicleParameter;
@@ -88,8 +86,6 @@
     myActiveTransportablePlan = nullptr;
     myActiveType = ObjectTypeEnum::UNDEFINED;
     myActiveTypeName = "";
-=======
->>>>>>> ccb1b391
 }
 
 
@@ -708,90 +704,18 @@
         deleteActivePlanAndVehicleParameter();
         throw;
     }
-<<<<<<< HEAD
-=======
-    // type existence has been checked on opening
-    MSVehicleType* type = MSNet::getInstance()->getVehicleControl().getVType(myVehicleParameter->vtypeid, &myParsingRNG);
-    addFlowTransportable(myVehicleParameter->depart, type, myVehicleParameter->id, -1);
-    registerLastDepart();
-    myVehicleParameter = nullptr;
-    myActiveTransportablePlan = nullptr;
-    myActiveType = ObjectTypeEnum::UNDEFINED;
-    myActiveTypeName = "";
->>>>>>> ccb1b391
 }
 
 
 void
 MSRouteHandler::closePerson() {
-<<<<<<< HEAD
     closeTransportable();
-=======
-    if (myActiveTransportablePlan->size() == 0) {
-        const std::string error = "Person '" + myVehicleParameter->id + "' has no plan.";
-        delete myVehicleParameter;
-        myVehicleParameter = nullptr;
-        deleteActivePlans();
-        throw ProcessError(error);
-    }
-    // let's check whether this person had to depart before the simulation starts
-    if (!(myAddVehiclesDirectly || checkLastDepart())
-            || (myVehicleParameter->depart < string2time(OptionsCont::getOptions().getString("begin")) && !myAmLoadingState)) {
-        delete myVehicleParameter;
-        myVehicleParameter = nullptr;
-        myActiveType = ObjectTypeEnum::UNDEFINED;
-        deleteActivePlans();
-        return;
-    }
-    // type existence has been checked on opening
-    MSVehicleType* type = MSNet::getInstance()->getVehicleControl().getVType(myVehicleParameter->vtypeid, &myParsingRNG);
-    addFlowTransportable(myVehicleParameter->depart, type, myVehicleParameter->id, -1);
-    registerLastDepart();
-    myVehicleParameter = nullptr;
-    myActiveTransportablePlan = nullptr;
-    myActiveType = ObjectTypeEnum::UNDEFINED;
-    myActiveTypeName = "";
->>>>>>> ccb1b391
 }
 
 
 void
 MSRouteHandler::closeContainer() {
-<<<<<<< HEAD
     closeTransportable();
-=======
-    if (myActiveTransportablePlan->size() == 0) {
-        throw ProcessError("Container '" + myVehicleParameter->id + "' has no plan.");
-    }
-    MSNet* const net = MSNet::getInstance();
-    MSVehicleType* type = net->getVehicleControl().getVType(myVehicleParameter->vtypeid);
-    if (type == nullptr) {
-        throw ProcessError("The type '" + myVehicleParameter->vtypeid + "' for container '" + myVehicleParameter->id + "' is not known.");
-    }
-    MSTransportable* container = net->getContainerControl().buildContainer(myVehicleParameter, type, myActiveTransportablePlan);
-    // @todo: consider myScale?
-    if (myAddVehiclesDirectly || checkLastDepart()) {
-        if (net->getContainerControl().add(container)) {
-            if (net->hasPersons() && net->getPersonControl().get(myVehicleParameter->id) != nullptr) {
-                WRITE_WARNINGF("A container has the same id as person '%'. Starting with SUMO 1.9.0 this will be an error.", myVehicleParameter->id);
-            }
-            registerLastDepart();
-        }
-        else {
-            ProcessError error("Another container with the id '" + myVehicleParameter->id + "' exists.");
-            delete container;
-            throw error;
-        }
-    }
-    else {
-        // warning already given
-        delete container;
-    }
-    myVehicleParameter = nullptr;
-    myActiveTransportablePlan = nullptr;
-    myActiveType = ObjectTypeEnum::UNDEFINED;
-    myActiveTypeName = "";
->>>>>>> ccb1b391
 }
 
 
@@ -846,7 +770,6 @@
             }
         }
 
-<<<<<<< HEAD
         myVehicleParameter = nullptr;
         resetActivePlan();
     }
@@ -854,11 +777,6 @@
         deleteActivePlanAndVehicleParameter();
         throw;
     }
-=======
-    myVehicleParameter = nullptr;
-    myActiveTransportablePlan = nullptr;
-    myActiveType = ObjectTypeEnum::UNDEFINED;
->>>>>>> ccb1b391
 }
 
 
