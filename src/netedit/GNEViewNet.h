--- conflicted
+++ resolved
@@ -40,11 +40,7 @@
 // ===========================================================================
 
 /// @brie enum for supermodes
-<<<<<<< HEAD
-enum Supermodes {
-=======
 enum Supermode {
->>>>>>> fad33305
     /// @brief empty super mode
     GNE_SUPERMODE_NONE,
     /// @brief Network mode (Edges, junctions, etc..)
@@ -784,21 +780,14 @@
         /// @brief default constructor
         SuperModes(GNEViewNet* viewNet);
         
-<<<<<<< HEAD
-=======
         /// @brief destructor
         ~SuperModes();
 
->>>>>>> fad33305
         /// @brief build checkable buttons
         void buildSuperModeButtons();
       
         /// @brief the current supermode
-<<<<<<< HEAD
-        Supermodes currentSupermode;
-=======
         Supermode currentSupermode;
->>>>>>> fad33305
 
         /// @brief the current Network edit mode
         NetworkEditMode networkEditMode;
@@ -815,12 +804,9 @@
     private:
         /// @brief pointer to viewNet
         GNEViewNet* myViewNet;
-<<<<<<< HEAD
-=======
 
         /// @brief separator between menu bar and Super mode buttons
         FXVerticalSeparator *myVerticalSeparator;
->>>>>>> fad33305
     };
 
     /// @brief struct used to group all variables related with Network chekable Buttons
@@ -981,11 +967,7 @@
     /// @}
 
     /// @brief set Network edit mode
-<<<<<<< HEAD
-    void setSupermode(Supermodes supermode);
-=======
     void setSupermode(Supermode supermode);
->>>>>>> fad33305
 
     /// @brief set Network edit mode
     void setNetworkEditMode(NetworkEditMode networkMode, bool force = false);
